--- conflicted
+++ resolved
@@ -14,11 +14,8 @@
   compatible:
     enum:
       - qcom,sc7180-qmp-usb3-dp-phy
-<<<<<<< HEAD
+      - qcom,sc7280-qmp-usb3-dp-phy
       - qcom,sc8180x-qmp-usb3-dp-phy
-=======
-      - qcom,sc7280-qmp-usb3-dp-phy
->>>>>>> 9c1587d9
       - qcom,sdm845-qmp-usb3-dp-phy
       - qcom,sm8250-qmp-usb3-dp-phy
   reg:
