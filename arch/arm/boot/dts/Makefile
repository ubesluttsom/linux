ifeq ($(CONFIG_OF),y)

# Keep at91 dtb files sorted alphabetically for each SoC
# rm9200
dtb-$(CONFIG_ARCH_AT91) += at91rm9200ek.dtb
dtb-$(CONFIG_ARCH_AT91) += mpa1600.dtb
# sam9260
dtb-$(CONFIG_ARCH_AT91) += animeo_ip.dtb
dtb-$(CONFIG_ARCH_AT91) += at91-qil_a9260.dtb
dtb-$(CONFIG_ARCH_AT91) += aks-cdu.dtb
dtb-$(CONFIG_ARCH_AT91) += ethernut5.dtb
dtb-$(CONFIG_ARCH_AT91) += evk-pro3.dtb
dtb-$(CONFIG_ARCH_AT91) += tny_a9260.dtb
dtb-$(CONFIG_ARCH_AT91) += usb_a9260.dtb
# sam9263
dtb-$(CONFIG_ARCH_AT91) += at91sam9263ek.dtb
dtb-$(CONFIG_ARCH_AT91) += tny_a9263.dtb
dtb-$(CONFIG_ARCH_AT91) += usb_a9263.dtb
# sam9g20
dtb-$(CONFIG_ARCH_AT91) += at91-foxg20.dtb
dtb-$(CONFIG_ARCH_AT91) += at91sam9g20ek.dtb
dtb-$(CONFIG_ARCH_AT91) += at91sam9g20ek_2mmc.dtb
dtb-$(CONFIG_ARCH_AT91) += kizbox.dtb
dtb-$(CONFIG_ARCH_AT91) += tny_a9g20.dtb
dtb-$(CONFIG_ARCH_AT91) += usb_a9g20.dtb
dtb-$(CONFIG_ARCH_AT91) += usb_a9g20_lpw.dtb
# sam9g45
dtb-$(CONFIG_ARCH_AT91) += at91sam9m10g45ek.dtb
dtb-$(CONFIG_ARCH_AT91) += pm9g45.dtb
# sam9n12
dtb-$(CONFIG_ARCH_AT91) += at91sam9n12ek.dtb
# sam9x5
dtb-$(CONFIG_ARCH_AT91) += at91-ariag25.dtb
dtb-$(CONFIG_ARCH_AT91) += at91-cosino_mega2560.dtb
dtb-$(CONFIG_ARCH_AT91) += at91sam9g15ek.dtb
dtb-$(CONFIG_ARCH_AT91) += at91sam9g25ek.dtb
dtb-$(CONFIG_ARCH_AT91) += at91sam9g35ek.dtb
dtb-$(CONFIG_ARCH_AT91) += at91sam9x25ek.dtb
dtb-$(CONFIG_ARCH_AT91) += at91sam9x35ek.dtb
# sama5d3
dtb-$(CONFIG_ARCH_AT91)	+= at91-sama5d3_xplained.dtb
dtb-$(CONFIG_ARCH_AT91)	+= sama5d31ek.dtb
dtb-$(CONFIG_ARCH_AT91)	+= sama5d33ek.dtb
dtb-$(CONFIG_ARCH_AT91)	+= sama5d34ek.dtb
dtb-$(CONFIG_ARCH_AT91)	+= sama5d35ek.dtb
dtb-$(CONFIG_ARCH_AT91)	+= sama5d36ek.dtb

dtb-$(CONFIG_ARCH_ATLAS6) += atlas6-evb.dtb
dtb-$(CONFIG_ARCH_BCM2835) += bcm2835-rpi-b.dtb
dtb-$(CONFIG_ARCH_BCM_MOBILE) += bcm28155-ap.dtb
dtb-$(CONFIG_ARCH_BCM2835) += bcm2835-rpi-b.dtb
dtb-$(CONFIG_ARCH_BCM_5301X) += bcm4708-netgear-r6250.dtb
dtb-$(CONFIG_ARCH_BERLIN) += \
	berlin2-sony-nsz-gs7.dtb	\
	berlin2cd-google-chromecast.dtb
dtb-$(CONFIG_ARCH_DAVINCI) += da850-enbw-cmc.dtb \
	da850-evm.dtb
dtb-$(CONFIG_ARCH_DOVE) += dove-cm-a510.dtb \
	dove-cubox.dtb \
	dove-d2plug.dtb \
	dove-d3plug.dtb \
	dove-dove-db.dtb
dtb-$(CONFIG_ARCH_EFM32) += efm32gg-dk3750.dtb
dtb-$(CONFIG_ARCH_EXYNOS) += exynos4210-origen.dtb \
	exynos4210-smdkv310.dtb \
	exynos4210-trats.dtb \
	exynos4210-universal_c210.dtb \
	exynos4412-odroidx.dtb \
	exynos4412-origen.dtb \
	exynos4412-smdk4412.dtb \
	exynos4412-tiny4412.dtb \
	exynos4412-trats2.dtb \
	exynos5250-arndale.dtb \
	exynos5250-smdk5250.dtb \
	exynos5250-snow.dtb \
	exynos5420-arndale-octa.dtb \
	exynos5420-smdk5420.dtb \
	exynos5440-sd5v1.dtb \
	exynos5440-ssdk5440.dtb
dtb-$(CONFIG_ARCH_HI3xxx) += hi3620-hi4511.dtb
dtb-$(CONFIG_ARCH_HIGHBANK) += highbank.dtb \
	ecx-2000.dtb
dtb-$(CONFIG_ARCH_INTEGRATOR) += integratorap.dtb \
	integratorcp.dtb
dtb-$(CONFIG_ARCH_LPC32XX) += ea3250.dtb phy3250.dtb
dtb-$(CONFIG_ARCH_KIRKWOOD) += kirkwood-b3.dtb \
	kirkwood-cloudbox.dtb \
	kirkwood-db-88f6281.dtb \
	kirkwood-db-88f6282.dtb \
	kirkwood-dns320.dtb \
	kirkwood-dns325.dtb \
	kirkwood-dockstar.dtb \
	kirkwood-dreamplug.dtb \
	kirkwood-ds109.dtb \
	kirkwood-ds110jv10.dtb \
	kirkwood-ds111.dtb \
	kirkwood-ds209.dtb \
	kirkwood-ds210.dtb \
	kirkwood-ds212.dtb \
	kirkwood-ds212j.dtb \
	kirkwood-ds409.dtb \
	kirkwood-ds409slim.dtb \
	kirkwood-ds411.dtb \
	kirkwood-ds411j.dtb \
	kirkwood-ds411slim.dtb \
	kirkwood-goflexnet.dtb \
	kirkwood-guruplug-server-plus.dtb \
	kirkwood-ib62x0.dtb \
	kirkwood-iconnect.dtb \
	kirkwood-iomega_ix2_200.dtb \
	kirkwood-is2.dtb \
	kirkwood-km_kirkwood.dtb \
	kirkwood-laplug.dtb \
	kirkwood-lschlv2.dtb \
	kirkwood-lsxhl.dtb \
	kirkwood-mplcec4.dtb \
	kirkwood-mv88f6281gtw-ge.dtb \
	kirkwood-netgear_readynas_duo_v2.dtb \
	kirkwood-netgear_readynas_nv+_v2.dtb \
	kirkwood-ns2.dtb \
	kirkwood-ns2lite.dtb \
	kirkwood-ns2max.dtb \
	kirkwood-ns2mini.dtb \
	kirkwood-nsa310.dtb \
	kirkwood-nsa310a.dtb \
	kirkwood-openblocks_a6.dtb \
	kirkwood-openblocks_a7.dtb \
	kirkwood-rd88f6192.dtb \
	kirkwood-rd88f6281-a0.dtb \
	kirkwood-rd88f6281-a1.dtb \
	kirkwood-rs212.dtb \
	kirkwood-rs409.dtb \
	kirkwood-rs411.dtb \
	kirkwood-sheevaplug.dtb \
	kirkwood-sheevaplug-esata.dtb \
	kirkwood-t5325.dtb \
	kirkwood-topkick.dtb \
	kirkwood-ts219-6281.dtb \
	kirkwood-ts219-6282.dtb \
	kirkwood-ts419-6281.dtb \
	kirkwood-ts419-6282.dtb
dtb-$(CONFIG_ARCH_MARCO) += marco-evb.dtb
dtb-$(CONFIG_ARCH_MOXART) += moxart-uc7112lx.dtb
<<<<<<< HEAD
dtb-$(CONFIG_ARCH_MVEBU) += armada-370-db.dtb \
=======
dtb-$(CONFIG_ARCH_MSM) += qcom-msm8660-surf.dtb \
	qcom-msm8960-cdp.dtb \
	qcom-apq8074-dragonboard.dtb
dtb-$(CONFIG_MACH_ARMADA_370) += \
	armada-370-db.dtb \
>>>>>>> e2b15689
	armada-370-mirabox.dtb \
	armada-370-netgear-rn102.dtb \
	armada-370-netgear-rn104.dtb \
	armada-370-rd.dtb
dtb-$(CONFIG_MACH_ARMADA_375) += \
	armada-375-db.dtb
dtb-$(CONFIG_MACH_ARMADA_38X) += \
	armada-385-db.dtb
dtb-$(CONFIG_MACH_ARMADA_XP) += \
	armada-xp-axpwifiap.dtb \
	armada-xp-db.dtb \
	armada-xp-gp.dtb \
	armada-xp-netgear-rn2120.dtb \
	armada-xp-matrix.dtb \
	armada-xp-openblocks-ax3-4.dtb
dtb-$(CONFIG_ARCH_MXC) += \
	imx25-eukrea-mbimxsd25-baseboard.dtb \
	imx25-karo-tx25.dtb \
	imx25-pdk.dtb \
	imx27-apf27.dtb \
	imx27-apf27dev.dtb \
	imx27-pdk.dtb \
	imx27-phytec-phycore-rdk.dtb \
	imx27-phytec-phycard-s-rdk.dtb \
	imx31-bug.dtb \
	imx35-eukrea-mbimxsd35-baseboard.dtb \
	imx50-evk.dtb \
	imx51-apf51.dtb \
	imx51-apf51dev.dtb \
	imx51-babbage.dtb \
	imx51-eukrea-mbimxsd51-baseboard.dtb \
	imx53-ard.dtb \
	imx53-m53evk.dtb \
	imx53-mba53.dtb \
	imx53-qsb.dtb \
	imx53-qsrb.dtb \
	imx53-smd.dtb \
	imx53-tx53-x03x.dtb \
	imx53-tx53-x13x.dtb \
	imx53-voipac-bsb.dtb \
	imx6dl-cubox-i.dtb \
	imx6dl-dfi-fs700-m60.dtb \
	imx6dl-gw51xx.dtb \
	imx6dl-gw52xx.dtb \
	imx6dl-gw53xx.dtb \
	imx6dl-gw54xx.dtb \
	imx6dl-hummingboard.dtb \
	imx6dl-nitrogen6x.dtb \
	imx6dl-sabreauto.dtb \
	imx6dl-sabrelite.dtb \
	imx6dl-sabresd.dtb \
	imx6dl-wandboard.dtb \
	imx6q-arm2.dtb \
	imx6q-cm-fx6.dtb \
	imx6q-cubox-i.dtb \
	imx6q-dfi-fs700-m60.dtb \
	imx6q-dmo-edmqmx6.dtb \
	imx6q-gk802.dtb \
	imx6q-gw51xx.dtb \
	imx6q-gw52xx.dtb \
	imx6q-gw53xx.dtb \
	imx6q-gw5400-a.dtb \
	imx6q-gw54xx.dtb \
	imx6q-nitrogen6x.dtb \
	imx6q-phytec-pbab01.dtb \
	imx6q-sabreauto.dtb \
	imx6q-sabrelite.dtb \
	imx6q-sabresd.dtb \
	imx6q-sbc6x.dtb \
	imx6q-udoo.dtb \
	imx6q-wandboard.dtb \
	imx6sl-evk.dtb \
	vf610-cosmic.dtb \
	vf610-twr.dtb
dtb-$(CONFIG_ARCH_MXS) += imx23-evk.dtb \
	imx23-olinuxino.dtb \
	imx23-stmp378x_devb.dtb \
	imx28-apf28.dtb \
	imx28-apf28dev.dtb \
	imx28-apx4devkit.dtb \
	imx28-cfa10036.dtb \
	imx28-cfa10037.dtb \
	imx28-cfa10049.dtb \
	imx28-cfa10055.dtb \
	imx28-cfa10056.dtb \
	imx28-cfa10057.dtb \
	imx28-cfa10058.dtb \
	imx28-duckbill.dtb \
	imx28-eukrea-mbmx283lc.dtb \
	imx28-eukrea-mbmx287lc.dtb \
	imx28-evk.dtb \
	imx28-m28cu3.dtb \
	imx28-m28evk.dtb \
	imx28-sps1.dtb \
	imx28-tx28.dtb
dtb-$(CONFIG_ARCH_NOMADIK) += ste-nomadik-s8815.dtb
dtb-$(CONFIG_ARCH_NSPIRE) += nspire-cx.dtb \
	nspire-tp.dtb \
	nspire-clp.dtb
dtb-$(CONFIG_ARCH_OMAP2PLUS) += omap2420-h4.dtb \
	omap2430-sdp.dtb \
	omap2420-n800.dtb \
	omap2420-n810.dtb \
	omap2420-n810-wimax.dtb \
	omap3430-sdp.dtb \
	omap3-beagle.dtb \
	omap3-cm-t3517.dtb \
	omap3-sbc-t3517.dtb \
	omap3-cm-t3530.dtb \
	omap3-sbc-t3530.dtb \
	omap3-cm-t3730.dtb \
	omap3-sbc-t3730.dtb \
	omap3-devkit8000.dtb \
	omap3-beagle-xm.dtb \
	omap3-evm.dtb \
	omap3-evm-37xx.dtb \
	omap3-ldp.dtb \
	omap3-n900.dtb \
	omap3-n9.dtb \
	omap3-n950.dtb \
	omap3-tobi.dtb \
	omap3-gta04.dtb \
	omap3-igep0020.dtb \
	omap3-igep0030.dtb \
	omap3-lilly-dbb056.dtb \
	omap3-zoom3.dtb \
	omap4-duovero-parlor.dtb \
	omap4-panda.dtb \
	omap4-panda-a4.dtb \
	omap4-panda-es.dtb \
	omap4-var-som.dtb \
	omap4-sdp.dtb \
	omap4-sdp-es23plus.dtb \
	omap5-uevm.dtb \
	am335x-evm.dtb \
	am335x-evmsk.dtb \
	am335x-bone.dtb \
	am335x-boneblack.dtb \
	am335x-nano.dtb \
	am335x-base0033.dtb \
	am3517-craneboard.dtb \
	am3517-evm.dtb \
	am3517_mt_ventoux.dtb \
	am43x-epos-evm.dtb \
	am437x-gp-evm.dtb \
	dra7-evm.dtb
dtb-$(CONFIG_ARCH_ORION5X) += orion5x-lacie-ethernet-disk-mini-v2.dtb
dtb-$(CONFIG_ARCH_PRIMA2) += prima2-evb.dtb
dtb-$(CONFIG_ARCH_QCOM) += qcom-msm8660-surf.dtb \
	qcom-msm8960-cdp.dtb \
	qcom-apq8074-dragonboard.dtb
dtb-$(CONFIG_ARCH_U8500) += ste-snowball.dtb \
	ste-hrefprev60-stuib.dtb \
	ste-hrefprev60-tvk.dtb \
	ste-hrefv60plus-stuib.dtb \
	ste-hrefv60plus-tvk.dtb \
	ste-ccu8540.dtb \
	ste-ccu9540.dtb
dtb-$(CONFIG_ARCH_S3C24XX) += s3c2416-smdk2416.dtb
dtb-$(CONFIG_ARCH_S3C64XX) += s3c6410-mini6410.dtb \
	s3c6410-smdk6410.dtb
dtb-$(CONFIG_ARCH_SHMOBILE_LEGACY) += emev2-kzm9d.dtb \
	r7s72100-genmai.dtb \
	r7s72100-genmai-reference.dtb \
	r8a7740-armadillo800eva.dtb \
	r8a7778-bockw.dtb \
	r8a7778-bockw-reference.dtb \
	r8a7740-armadillo800eva-reference.dtb \
	r8a7779-marzen.dtb \
	r8a7779-marzen-reference.dtb \
	r8a7791-koelsch.dtb \
	r8a7790-lager.dtb \
	sh73a0-kzm9g.dtb \
	sh73a0-kzm9g-reference.dtb \
	r8a73a4-ape6evm.dtb \
	r8a73a4-ape6evm-reference.dtb \
	sh7372-mackerel.dtb
dtb-$(CONFIG_ARCH_SHMOBILE_MULTI) += emev2-kzm9d.dtb \
	r7s72100-genmai-reference.dtb \
	r8a7791-koelsch.dtb \
	r8a7790-lager.dtb
dtb-$(CONFIG_ARCH_SOCFPGA) += socfpga_arria5_socdk.dtb \
	socfpga_cyclone5_socdk.dtb \
	socfpga_cyclone5_sockit.dtb \
	socfpga_vt.dtb
dtb-$(CONFIG_ARCH_SPEAR13XX) += spear1310-evb.dtb \
	spear1340-evb.dtb
dtb-$(CONFIG_ARCH_SPEAR3XX)+= spear300-evb.dtb \
	spear310-evb.dtb \
	spear320-evb.dtb \
	spear320-hmi.dtb
dtb-$(CONFIG_ARCH_SPEAR6XX)+= spear600-evb.dtb
dtb-$(CONFIG_ARCH_STI)+= stih415-b2000.dtb \
	stih416-b2000.dtb \
	stih415-b2020.dtb \
	stih416-b2020.dtb
dtb-$(CONFIG_ARCH_SUNXI) += \
	sun4i-a10-a1000.dtb \
	sun4i-a10-cubieboard.dtb \
	sun4i-a10-mini-xplus.dtb \
	sun4i-a10-hackberry.dtb \
	sun4i-a10-pcduino.dtb \
	sun5i-a10s-olinuxino-micro.dtb \
	sun5i-a13-olinuxino.dtb \
	sun5i-a13-olinuxino-micro.dtb \
	sun6i-a31-colombus.dtb \
	sun7i-a20-cubieboard2.dtb \
	sun7i-a20-cubietruck.dtb \
	sun7i-a20-olinuxino-micro.dtb
dtb-$(CONFIG_ARCH_TEGRA) += tegra20-harmony.dtb \
	tegra20-iris-512.dtb \
	tegra20-medcom-wide.dtb \
	tegra20-paz00.dtb \
	tegra20-plutux.dtb \
	tegra20-seaboard.dtb \
	tegra20-tec.dtb \
	tegra20-trimslice.dtb \
	tegra20-ventana.dtb \
	tegra20-whistler.dtb \
	tegra30-beaver.dtb \
	tegra30-cardhu-a02.dtb \
	tegra30-cardhu-a04.dtb \
	tegra114-dalmore.dtb \
	tegra124-venice2.dtb
dtb-$(CONFIG_ARCH_VERSATILE) += versatile-ab.dtb \
	versatile-pb.dtb
dtb-$(CONFIG_ARCH_U300) += ste-u300.dtb
dtb-$(CONFIG_ARCH_VEXPRESS) += vexpress-v2p-ca5s.dtb \
	vexpress-v2p-ca9.dtb \
	vexpress-v2p-ca15-tc1.dtb \
	vexpress-v2p-ca15_a7.dtb
dtb-$(CONFIG_ARCH_VIRT) += xenvm-4.2.dtb
dtb-$(CONFIG_ARCH_VT8500) += vt8500-bv07.dtb \
	wm8505-ref.dtb \
	wm8650-mid.dtb \
	wm8750-apc8750.dtb \
	wm8850-w70v2.dtb
dtb-$(CONFIG_ARCH_ZYNQ) += zynq-zc702.dtb \
	zynq-zc706.dtb \
	zynq-zed.dtb

targets += dtbs
targets += $(dtb-y)
endif

# *.dtb used to be generated in the directory above. Clean out the
# old build results so people don't accidentally use them.
dtbs: $(addprefix $(obj)/, $(dtb-y))
	$(Q)rm -f $(obj)/../*.dtb

clean-files := *.dtb<|MERGE_RESOLUTION|>--- conflicted
+++ resolved
@@ -141,30 +141,6 @@
 	kirkwood-ts419-6282.dtb
 dtb-$(CONFIG_ARCH_MARCO) += marco-evb.dtb
 dtb-$(CONFIG_ARCH_MOXART) += moxart-uc7112lx.dtb
-<<<<<<< HEAD
-dtb-$(CONFIG_ARCH_MVEBU) += armada-370-db.dtb \
-=======
-dtb-$(CONFIG_ARCH_MSM) += qcom-msm8660-surf.dtb \
-	qcom-msm8960-cdp.dtb \
-	qcom-apq8074-dragonboard.dtb
-dtb-$(CONFIG_MACH_ARMADA_370) += \
-	armada-370-db.dtb \
->>>>>>> e2b15689
-	armada-370-mirabox.dtb \
-	armada-370-netgear-rn102.dtb \
-	armada-370-netgear-rn104.dtb \
-	armada-370-rd.dtb
-dtb-$(CONFIG_MACH_ARMADA_375) += \
-	armada-375-db.dtb
-dtb-$(CONFIG_MACH_ARMADA_38X) += \
-	armada-385-db.dtb
-dtb-$(CONFIG_MACH_ARMADA_XP) += \
-	armada-xp-axpwifiap.dtb \
-	armada-xp-db.dtb \
-	armada-xp-gp.dtb \
-	armada-xp-netgear-rn2120.dtb \
-	armada-xp-matrix.dtb \
-	armada-xp-openblocks-ax3-4.dtb
 dtb-$(CONFIG_ARCH_MXC) += \
 	imx25-eukrea-mbimxsd25-baseboard.dtb \
 	imx25-karo-tx25.dtb \
@@ -390,6 +366,23 @@
 dtb-$(CONFIG_ARCH_ZYNQ) += zynq-zc702.dtb \
 	zynq-zc706.dtb \
 	zynq-zed.dtb
+dtb-$(CONFIG_MACH_ARMADA_370) += \
+	armada-370-db.dtb \
+	armada-370-mirabox.dtb \
+	armada-370-netgear-rn102.dtb \
+	armada-370-netgear-rn104.dtb \
+	armada-370-rd.dtb
+dtb-$(CONFIG_MACH_ARMADA_375) += \
+	armada-375-db.dtb
+dtb-$(CONFIG_MACH_ARMADA_38X) += \
+	armada-385-db.dtb
+dtb-$(CONFIG_MACH_ARMADA_XP) += \
+	armada-xp-axpwifiap.dtb \
+	armada-xp-db.dtb \
+	armada-xp-gp.dtb \
+	armada-xp-netgear-rn2120.dtb \
+	armada-xp-matrix.dtb \
+	armada-xp-openblocks-ax3-4.dtb
 
 targets += dtbs
 targets += $(dtb-y)
