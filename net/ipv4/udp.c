--- conflicted
+++ resolved
@@ -579,11 +579,7 @@
 	struct sock *sk;
 
 	sk = __udp4_lib_lookup(net, saddr, sport, daddr, dport,
-<<<<<<< HEAD
-			       dif, &udp_table, NULL);
-=======
 			       dif, 0, &udp_table, NULL);
->>>>>>> bb176f67
 	if (sk && !refcount_inc_not_zero(&sk->sk_refcnt))
 		sk = NULL;
 	return sk;
@@ -810,11 +806,7 @@
 	if (is_udplite)  				 /*     UDP-Lite      */
 		csum = udplite_csum(skb);
 
-<<<<<<< HEAD
-	else if (sk->sk_no_check_tx && !skb_is_gso(skb)) {   /* UDP csum off */
-=======
 	else if (sk->sk_no_check_tx) {			 /* UDP csum off */
->>>>>>> bb176f67
 
 		skb->ip_summed = CHECKSUM_NONE;
 		goto send;
@@ -1188,15 +1180,11 @@
 	scratch->csum_unnecessary = !!skb_csum_unnecessary(skb);
 	scratch->is_linear = !skb_is_nonlinear(skb);
 #endif
-<<<<<<< HEAD
-	if (likely(!skb->_skb_refdst && !skb_sec_path(skb)))
-=======
 	/* all head states execept sp (dst, sk, nf) are always cleared by
 	 * udp_rcv() and we need to preserve secpath, if present, to eventually
 	 * process IP_CMSG_PASSSEC at recvmsg() time
 	 */
 	if (likely(!skb_sec_path(skb)))
->>>>>>> bb176f67
 		scratch->_tsize_state |= UDP_SKB_IS_STATELESS;
 }
 
@@ -1406,22 +1394,15 @@
 		unlock_sock_fast(sk, slow);
 	}
 
-<<<<<<< HEAD
-=======
 	if (!skb_unref(skb))
 		return;
 
->>>>>>> bb176f67
 	/* In the more common cases we cleared the head states previously,
 	 * see __udp_queue_rcv_skb().
 	 */
 	if (unlikely(udp_skb_has_head_state(skb)))
 		skb_release_head_state(skb);
-<<<<<<< HEAD
-	consume_stateless_skb(skb);
-=======
 	__consume_stateless_skb(skb);
->>>>>>> bb176f67
 }
 EXPORT_SYMBOL_GPL(skb_consume_udp);
 
@@ -1813,13 +1794,6 @@
 		sk_mark_napi_id_once(sk, skb);
 	}
 
-	/* At recvmsg() time we may access skb->dst or skb->sp depending on
-	 * the IP options and the cmsg flags, elsewhere can we clear all
-	 * pending head states while they are hot in the cache
-	 */
-	if (likely(IPCB(skb)->opt.optlen == 0 && !skb_sec_path(skb)))
-		skb_release_head_state(skb);
-
 	rc = __udp_enqueue_schedule_skb(sk, skb);
 	if (rc < 0) {
 		int is_udplite = IS_UDPLITE(sk);
@@ -2283,11 +2257,7 @@
 	}
 
 	if (!sk || !refcount_inc_not_zero(&sk->sk_refcnt))
-<<<<<<< HEAD
-		return;
-=======
 		return 0;
->>>>>>> bb176f67
 
 	skb->sk = sk;
 	skb->destructor = sock_efree;
@@ -2296,18 +2266,13 @@
 	if (dst)
 		dst = dst_check(dst, 0);
 	if (dst) {
-<<<<<<< HEAD
-=======
 		u32 itag = 0;
 
->>>>>>> bb176f67
 		/* set noref for now.
 		 * any place which wants to hold dst has to call
 		 * dst_hold_safe()
 		 */
 		skb_dst_set_noref(skb, dst);
-<<<<<<< HEAD
-=======
 
 		/* for unconnected multicast sockets we need to validate
 		 * the source on each packet
@@ -2316,7 +2281,6 @@
 			return ip_mc_validate_source(skb, iph->daddr,
 						     iph->saddr, iph->tos,
 						     skb->dev, in_dev, &itag);
->>>>>>> bb176f67
 	}
 	return 0;
 }
