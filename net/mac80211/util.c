// SPDX-License-Identifier: GPL-2.0-only
/*
 * Copyright 2002-2005, Instant802 Networks, Inc.
 * Copyright 2005-2006, Devicescape Software, Inc.
 * Copyright 2006-2007	Jiri Benc <jbenc@suse.cz>
 * Copyright 2007	Johannes Berg <johannes@sipsolutions.net>
 * Copyright 2013-2014  Intel Mobile Communications GmbH
 * Copyright (C) 2015-2017	Intel Deutschland GmbH
 * Copyright (C) 2018-2021 Intel Corporation
 *
 * utilities for mac80211
 */

#include <net/mac80211.h>
#include <linux/netdevice.h>
#include <linux/export.h>
#include <linux/types.h>
#include <linux/slab.h>
#include <linux/skbuff.h>
#include <linux/etherdevice.h>
#include <linux/if_arp.h>
#include <linux/bitmap.h>
#include <linux/crc32.h>
#include <net/net_namespace.h>
#include <net/cfg80211.h>
#include <net/rtnetlink.h>

#include "ieee80211_i.h"
#include "driver-ops.h"
#include "rate.h"
#include "mesh.h"
#include "wme.h"
#include "led.h"
#include "wep.h"

/* privid for wiphys to determine whether they belong to us or not */
const void *const mac80211_wiphy_privid = &mac80211_wiphy_privid;

struct ieee80211_hw *wiphy_to_ieee80211_hw(struct wiphy *wiphy)
{
	struct ieee80211_local *local;

	local = wiphy_priv(wiphy);
	return &local->hw;
}
EXPORT_SYMBOL(wiphy_to_ieee80211_hw);

u8 *ieee80211_get_bssid(struct ieee80211_hdr *hdr, size_t len,
			enum nl80211_iftype type)
{
	__le16 fc = hdr->frame_control;

	if (ieee80211_is_data(fc)) {
		if (len < 24) /* drop incorrect hdr len (data) */
			return NULL;

		if (ieee80211_has_a4(fc))
			return NULL;
		if (ieee80211_has_tods(fc))
			return hdr->addr1;
		if (ieee80211_has_fromds(fc))
			return hdr->addr2;

		return hdr->addr3;
	}

	if (ieee80211_is_s1g_beacon(fc)) {
		struct ieee80211_ext *ext = (void *) hdr;

		return ext->u.s1g_beacon.sa;
	}

	if (ieee80211_is_mgmt(fc)) {
		if (len < 24) /* drop incorrect hdr len (mgmt) */
			return NULL;
		return hdr->addr3;
	}

	if (ieee80211_is_ctl(fc)) {
		if (ieee80211_is_pspoll(fc))
			return hdr->addr1;

		if (ieee80211_is_back_req(fc)) {
			switch (type) {
			case NL80211_IFTYPE_STATION:
				return hdr->addr2;
			case NL80211_IFTYPE_AP:
			case NL80211_IFTYPE_AP_VLAN:
				return hdr->addr1;
			default:
				break; /* fall through to the return */
			}
		}
	}

	return NULL;
}
EXPORT_SYMBOL(ieee80211_get_bssid);

void ieee80211_tx_set_protected(struct ieee80211_tx_data *tx)
{
	struct sk_buff *skb;
	struct ieee80211_hdr *hdr;

	skb_queue_walk(&tx->skbs, skb) {
		hdr = (struct ieee80211_hdr *) skb->data;
		hdr->frame_control |= cpu_to_le16(IEEE80211_FCTL_PROTECTED);
	}
}

int ieee80211_frame_duration(enum nl80211_band band, size_t len,
			     int rate, int erp, int short_preamble,
			     int shift)
{
	int dur;

	/* calculate duration (in microseconds, rounded up to next higher
	 * integer if it includes a fractional microsecond) to send frame of
	 * len bytes (does not include FCS) at the given rate. Duration will
	 * also include SIFS.
	 *
	 * rate is in 100 kbps, so divident is multiplied by 10 in the
	 * DIV_ROUND_UP() operations.
	 *
	 * shift may be 2 for 5 MHz channels or 1 for 10 MHz channels, and
	 * is assumed to be 0 otherwise.
	 */

	if (band == NL80211_BAND_5GHZ || erp) {
		/*
		 * OFDM:
		 *
		 * N_DBPS = DATARATE x 4
		 * N_SYM = Ceiling((16+8xLENGTH+6) / N_DBPS)
		 *	(16 = SIGNAL time, 6 = tail bits)
		 * TXTIME = T_PREAMBLE + T_SIGNAL + T_SYM x N_SYM + Signal Ext
		 *
		 * T_SYM = 4 usec
		 * 802.11a - 18.5.2: aSIFSTime = 16 usec
		 * 802.11g - 19.8.4: aSIFSTime = 10 usec +
		 *	signal ext = 6 usec
		 */
		dur = 16; /* SIFS + signal ext */
		dur += 16; /* IEEE 802.11-2012 18.3.2.4: T_PREAMBLE = 16 usec */
		dur += 4; /* IEEE 802.11-2012 18.3.2.4: T_SIGNAL = 4 usec */

		/* IEEE 802.11-2012 18.3.2.4: all values above are:
		 *  * times 4 for 5 MHz
		 *  * times 2 for 10 MHz
		 */
		dur *= 1 << shift;

		/* rates should already consider the channel bandwidth,
		 * don't apply divisor again.
		 */
		dur += 4 * DIV_ROUND_UP((16 + 8 * (len + 4) + 6) * 10,
					4 * rate); /* T_SYM x N_SYM */
	} else {
		/*
		 * 802.11b or 802.11g with 802.11b compatibility:
		 * 18.3.4: TXTIME = PreambleLength + PLCPHeaderTime +
		 * Ceiling(((LENGTH+PBCC)x8)/DATARATE). PBCC=0.
		 *
		 * 802.11 (DS): 15.3.3, 802.11b: 18.3.4
		 * aSIFSTime = 10 usec
		 * aPreambleLength = 144 usec or 72 usec with short preamble
		 * aPLCPHeaderLength = 48 usec or 24 usec with short preamble
		 */
		dur = 10; /* aSIFSTime = 10 usec */
		dur += short_preamble ? (72 + 24) : (144 + 48);

		dur += DIV_ROUND_UP(8 * (len + 4) * 10, rate);
	}

	return dur;
}

/* Exported duration function for driver use */
__le16 ieee80211_generic_frame_duration(struct ieee80211_hw *hw,
					struct ieee80211_vif *vif,
					enum nl80211_band band,
					size_t frame_len,
					struct ieee80211_rate *rate)
{
	struct ieee80211_sub_if_data *sdata;
	u16 dur;
	int erp, shift = 0;
	bool short_preamble = false;

	erp = 0;
	if (vif) {
		sdata = vif_to_sdata(vif);
		short_preamble = sdata->vif.bss_conf.use_short_preamble;
		if (sdata->flags & IEEE80211_SDATA_OPERATING_GMODE)
			erp = rate->flags & IEEE80211_RATE_ERP_G;
		shift = ieee80211_vif_get_shift(vif);
	}

	dur = ieee80211_frame_duration(band, frame_len, rate->bitrate, erp,
				       short_preamble, shift);

	return cpu_to_le16(dur);
}
EXPORT_SYMBOL(ieee80211_generic_frame_duration);

__le16 ieee80211_rts_duration(struct ieee80211_hw *hw,
			      struct ieee80211_vif *vif, size_t frame_len,
			      const struct ieee80211_tx_info *frame_txctl)
{
	struct ieee80211_local *local = hw_to_local(hw);
	struct ieee80211_rate *rate;
	struct ieee80211_sub_if_data *sdata;
	bool short_preamble;
	int erp, shift = 0, bitrate;
	u16 dur;
	struct ieee80211_supported_band *sband;

	sband = local->hw.wiphy->bands[frame_txctl->band];

	short_preamble = false;

	rate = &sband->bitrates[frame_txctl->control.rts_cts_rate_idx];

	erp = 0;
	if (vif) {
		sdata = vif_to_sdata(vif);
		short_preamble = sdata->vif.bss_conf.use_short_preamble;
		if (sdata->flags & IEEE80211_SDATA_OPERATING_GMODE)
			erp = rate->flags & IEEE80211_RATE_ERP_G;
		shift = ieee80211_vif_get_shift(vif);
	}

	bitrate = DIV_ROUND_UP(rate->bitrate, 1 << shift);

	/* CTS duration */
	dur = ieee80211_frame_duration(sband->band, 10, bitrate,
				       erp, short_preamble, shift);
	/* Data frame duration */
	dur += ieee80211_frame_duration(sband->band, frame_len, bitrate,
					erp, short_preamble, shift);
	/* ACK duration */
	dur += ieee80211_frame_duration(sband->band, 10, bitrate,
					erp, short_preamble, shift);

	return cpu_to_le16(dur);
}
EXPORT_SYMBOL(ieee80211_rts_duration);

__le16 ieee80211_ctstoself_duration(struct ieee80211_hw *hw,
				    struct ieee80211_vif *vif,
				    size_t frame_len,
				    const struct ieee80211_tx_info *frame_txctl)
{
	struct ieee80211_local *local = hw_to_local(hw);
	struct ieee80211_rate *rate;
	struct ieee80211_sub_if_data *sdata;
	bool short_preamble;
	int erp, shift = 0, bitrate;
	u16 dur;
	struct ieee80211_supported_band *sband;

	sband = local->hw.wiphy->bands[frame_txctl->band];

	short_preamble = false;

	rate = &sband->bitrates[frame_txctl->control.rts_cts_rate_idx];
	erp = 0;
	if (vif) {
		sdata = vif_to_sdata(vif);
		short_preamble = sdata->vif.bss_conf.use_short_preamble;
		if (sdata->flags & IEEE80211_SDATA_OPERATING_GMODE)
			erp = rate->flags & IEEE80211_RATE_ERP_G;
		shift = ieee80211_vif_get_shift(vif);
	}

	bitrate = DIV_ROUND_UP(rate->bitrate, 1 << shift);

	/* Data frame duration */
	dur = ieee80211_frame_duration(sband->band, frame_len, bitrate,
				       erp, short_preamble, shift);
	if (!(frame_txctl->flags & IEEE80211_TX_CTL_NO_ACK)) {
		/* ACK duration */
		dur += ieee80211_frame_duration(sband->band, 10, bitrate,
						erp, short_preamble, shift);
	}

	return cpu_to_le16(dur);
}
EXPORT_SYMBOL(ieee80211_ctstoself_duration);

static void __ieee80211_wake_txqs(struct ieee80211_sub_if_data *sdata, int ac)
{
	struct ieee80211_local *local = sdata->local;
	struct ieee80211_vif *vif = &sdata->vif;
	struct fq *fq = &local->fq;
	struct ps_data *ps = NULL;
	struct txq_info *txqi;
	struct sta_info *sta;
	int i;

	local_bh_disable();
	spin_lock(&fq->lock);

	if (sdata->vif.type == NL80211_IFTYPE_AP)
		ps = &sdata->bss->ps;

	sdata->vif.txqs_stopped[ac] = false;

	list_for_each_entry_rcu(sta, &local->sta_list, list) {
		if (sdata != sta->sdata)
			continue;

		for (i = 0; i < ARRAY_SIZE(sta->sta.txq); i++) {
			struct ieee80211_txq *txq = sta->sta.txq[i];

			if (!txq)
				continue;

			txqi = to_txq_info(txq);

			if (ac != txq->ac)
				continue;

			if (!test_and_clear_bit(IEEE80211_TXQ_STOP_NETIF_TX,
						&txqi->flags))
				continue;

			spin_unlock(&fq->lock);
			drv_wake_tx_queue(local, txqi);
			spin_lock(&fq->lock);
		}
	}

	if (!vif->txq)
		goto out;

	txqi = to_txq_info(vif->txq);

	if (!test_and_clear_bit(IEEE80211_TXQ_STOP_NETIF_TX, &txqi->flags) ||
	    (ps && atomic_read(&ps->num_sta_ps)) || ac != vif->txq->ac)
		goto out;

	spin_unlock(&fq->lock);

	drv_wake_tx_queue(local, txqi);
	local_bh_enable();
	return;
out:
	spin_unlock(&fq->lock);
	local_bh_enable();
}

static void
__releases(&local->queue_stop_reason_lock)
__acquires(&local->queue_stop_reason_lock)
_ieee80211_wake_txqs(struct ieee80211_local *local, unsigned long *flags)
{
	struct ieee80211_sub_if_data *sdata;
	int n_acs = IEEE80211_NUM_ACS;
	int i;

	rcu_read_lock();

	if (local->hw.queues < IEEE80211_NUM_ACS)
		n_acs = 1;

	for (i = 0; i < local->hw.queues; i++) {
		if (local->queue_stop_reasons[i])
			continue;

		spin_unlock_irqrestore(&local->queue_stop_reason_lock, *flags);
		list_for_each_entry_rcu(sdata, &local->interfaces, list) {
			int ac;

			for (ac = 0; ac < n_acs; ac++) {
				int ac_queue = sdata->vif.hw_queue[ac];

				if (ac_queue == i ||
				    sdata->vif.cab_queue == i)
					__ieee80211_wake_txqs(sdata, ac);
			}
		}
		spin_lock_irqsave(&local->queue_stop_reason_lock, *flags);
	}

	rcu_read_unlock();
}

void ieee80211_wake_txqs(struct tasklet_struct *t)
{
	struct ieee80211_local *local = from_tasklet(local, t,
						     wake_txqs_tasklet);
	unsigned long flags;

	spin_lock_irqsave(&local->queue_stop_reason_lock, flags);
	_ieee80211_wake_txqs(local, &flags);
	spin_unlock_irqrestore(&local->queue_stop_reason_lock, flags);
}

void ieee80211_propagate_queue_wake(struct ieee80211_local *local, int queue)
{
	struct ieee80211_sub_if_data *sdata;
	int n_acs = IEEE80211_NUM_ACS;

	if (local->ops->wake_tx_queue)
		return;

	if (local->hw.queues < IEEE80211_NUM_ACS)
		n_acs = 1;

	list_for_each_entry_rcu(sdata, &local->interfaces, list) {
		int ac;

		if (!sdata->dev)
			continue;

		if (sdata->vif.cab_queue != IEEE80211_INVAL_HW_QUEUE &&
		    local->queue_stop_reasons[sdata->vif.cab_queue] != 0)
			continue;

		for (ac = 0; ac < n_acs; ac++) {
			int ac_queue = sdata->vif.hw_queue[ac];

			if (ac_queue == queue ||
			    (sdata->vif.cab_queue == queue &&
			     local->queue_stop_reasons[ac_queue] == 0 &&
			     skb_queue_empty(&local->pending[ac_queue])))
				netif_wake_subqueue(sdata->dev, ac);
		}
	}
}

static void __ieee80211_wake_queue(struct ieee80211_hw *hw, int queue,
				   enum queue_stop_reason reason,
				   bool refcounted,
				   unsigned long *flags)
{
	struct ieee80211_local *local = hw_to_local(hw);

	trace_wake_queue(local, queue, reason);

	if (WARN_ON(queue >= hw->queues))
		return;

	if (!test_bit(reason, &local->queue_stop_reasons[queue]))
		return;

	if (!refcounted) {
		local->q_stop_reasons[queue][reason] = 0;
	} else {
		local->q_stop_reasons[queue][reason]--;
		if (WARN_ON(local->q_stop_reasons[queue][reason] < 0))
			local->q_stop_reasons[queue][reason] = 0;
	}

	if (local->q_stop_reasons[queue][reason] == 0)
		__clear_bit(reason, &local->queue_stop_reasons[queue]);

	if (local->queue_stop_reasons[queue] != 0)
		/* someone still has this queue stopped */
		return;

	if (skb_queue_empty(&local->pending[queue])) {
		rcu_read_lock();
		ieee80211_propagate_queue_wake(local, queue);
		rcu_read_unlock();
	} else
		tasklet_schedule(&local->tx_pending_tasklet);

	/*
	 * Calling _ieee80211_wake_txqs here can be a problem because it may
	 * release queue_stop_reason_lock which has been taken by
	 * __ieee80211_wake_queue's caller. It is certainly not very nice to
	 * release someone's lock, but it is fine because all the callers of
	 * __ieee80211_wake_queue call it right before releasing the lock.
	 */
	if (local->ops->wake_tx_queue) {
		if (reason == IEEE80211_QUEUE_STOP_REASON_DRIVER)
			tasklet_schedule(&local->wake_txqs_tasklet);
		else
			_ieee80211_wake_txqs(local, flags);
	}
}

void ieee80211_wake_queue_by_reason(struct ieee80211_hw *hw, int queue,
				    enum queue_stop_reason reason,
				    bool refcounted)
{
	struct ieee80211_local *local = hw_to_local(hw);
	unsigned long flags;

	spin_lock_irqsave(&local->queue_stop_reason_lock, flags);
	__ieee80211_wake_queue(hw, queue, reason, refcounted, &flags);
	spin_unlock_irqrestore(&local->queue_stop_reason_lock, flags);
}

void ieee80211_wake_queue(struct ieee80211_hw *hw, int queue)
{
	ieee80211_wake_queue_by_reason(hw, queue,
				       IEEE80211_QUEUE_STOP_REASON_DRIVER,
				       false);
}
EXPORT_SYMBOL(ieee80211_wake_queue);

static void __ieee80211_stop_queue(struct ieee80211_hw *hw, int queue,
				   enum queue_stop_reason reason,
				   bool refcounted)
{
	struct ieee80211_local *local = hw_to_local(hw);
	struct ieee80211_sub_if_data *sdata;
	int n_acs = IEEE80211_NUM_ACS;

	trace_stop_queue(local, queue, reason);

	if (WARN_ON(queue >= hw->queues))
		return;

	if (!refcounted)
		local->q_stop_reasons[queue][reason] = 1;
	else
		local->q_stop_reasons[queue][reason]++;

	if (__test_and_set_bit(reason, &local->queue_stop_reasons[queue]))
		return;

	if (local->hw.queues < IEEE80211_NUM_ACS)
		n_acs = 1;

	rcu_read_lock();
	list_for_each_entry_rcu(sdata, &local->interfaces, list) {
		int ac;

		if (!sdata->dev)
			continue;

		for (ac = 0; ac < n_acs; ac++) {
			if (sdata->vif.hw_queue[ac] == queue ||
			    sdata->vif.cab_queue == queue) {
				if (!local->ops->wake_tx_queue) {
					netif_stop_subqueue(sdata->dev, ac);
					continue;
				}
				spin_lock(&local->fq.lock);
				sdata->vif.txqs_stopped[ac] = true;
				spin_unlock(&local->fq.lock);
			}
		}
	}
	rcu_read_unlock();
}

void ieee80211_stop_queue_by_reason(struct ieee80211_hw *hw, int queue,
				    enum queue_stop_reason reason,
				    bool refcounted)
{
	struct ieee80211_local *local = hw_to_local(hw);
	unsigned long flags;

	spin_lock_irqsave(&local->queue_stop_reason_lock, flags);
	__ieee80211_stop_queue(hw, queue, reason, refcounted);
	spin_unlock_irqrestore(&local->queue_stop_reason_lock, flags);
}

void ieee80211_stop_queue(struct ieee80211_hw *hw, int queue)
{
	ieee80211_stop_queue_by_reason(hw, queue,
				       IEEE80211_QUEUE_STOP_REASON_DRIVER,
				       false);
}
EXPORT_SYMBOL(ieee80211_stop_queue);

void ieee80211_add_pending_skb(struct ieee80211_local *local,
			       struct sk_buff *skb)
{
	struct ieee80211_hw *hw = &local->hw;
	unsigned long flags;
	struct ieee80211_tx_info *info = IEEE80211_SKB_CB(skb);
	int queue = info->hw_queue;

	if (WARN_ON(!info->control.vif)) {
		ieee80211_free_txskb(&local->hw, skb);
		return;
	}

	spin_lock_irqsave(&local->queue_stop_reason_lock, flags);
	__ieee80211_stop_queue(hw, queue, IEEE80211_QUEUE_STOP_REASON_SKB_ADD,
			       false);
	__skb_queue_tail(&local->pending[queue], skb);
	__ieee80211_wake_queue(hw, queue, IEEE80211_QUEUE_STOP_REASON_SKB_ADD,
			       false, &flags);
	spin_unlock_irqrestore(&local->queue_stop_reason_lock, flags);
}

void ieee80211_add_pending_skbs(struct ieee80211_local *local,
				struct sk_buff_head *skbs)
{
	struct ieee80211_hw *hw = &local->hw;
	struct sk_buff *skb;
	unsigned long flags;
	int queue, i;

	spin_lock_irqsave(&local->queue_stop_reason_lock, flags);
	while ((skb = skb_dequeue(skbs))) {
		struct ieee80211_tx_info *info = IEEE80211_SKB_CB(skb);

		if (WARN_ON(!info->control.vif)) {
			ieee80211_free_txskb(&local->hw, skb);
			continue;
		}

		queue = info->hw_queue;

		__ieee80211_stop_queue(hw, queue,
				IEEE80211_QUEUE_STOP_REASON_SKB_ADD,
				false);

		__skb_queue_tail(&local->pending[queue], skb);
	}

	for (i = 0; i < hw->queues; i++)
		__ieee80211_wake_queue(hw, i,
			IEEE80211_QUEUE_STOP_REASON_SKB_ADD,
			false, &flags);
	spin_unlock_irqrestore(&local->queue_stop_reason_lock, flags);
}

void ieee80211_stop_queues_by_reason(struct ieee80211_hw *hw,
				     unsigned long queues,
				     enum queue_stop_reason reason,
				     bool refcounted)
{
	struct ieee80211_local *local = hw_to_local(hw);
	unsigned long flags;
	int i;

	spin_lock_irqsave(&local->queue_stop_reason_lock, flags);

	for_each_set_bit(i, &queues, hw->queues)
		__ieee80211_stop_queue(hw, i, reason, refcounted);

	spin_unlock_irqrestore(&local->queue_stop_reason_lock, flags);
}

void ieee80211_stop_queues(struct ieee80211_hw *hw)
{
	ieee80211_stop_queues_by_reason(hw, IEEE80211_MAX_QUEUE_MAP,
					IEEE80211_QUEUE_STOP_REASON_DRIVER,
					false);
}
EXPORT_SYMBOL(ieee80211_stop_queues);

int ieee80211_queue_stopped(struct ieee80211_hw *hw, int queue)
{
	struct ieee80211_local *local = hw_to_local(hw);
	unsigned long flags;
	int ret;

	if (WARN_ON(queue >= hw->queues))
		return true;

	spin_lock_irqsave(&local->queue_stop_reason_lock, flags);
	ret = test_bit(IEEE80211_QUEUE_STOP_REASON_DRIVER,
		       &local->queue_stop_reasons[queue]);
	spin_unlock_irqrestore(&local->queue_stop_reason_lock, flags);
	return ret;
}
EXPORT_SYMBOL(ieee80211_queue_stopped);

void ieee80211_wake_queues_by_reason(struct ieee80211_hw *hw,
				     unsigned long queues,
				     enum queue_stop_reason reason,
				     bool refcounted)
{
	struct ieee80211_local *local = hw_to_local(hw);
	unsigned long flags;
	int i;

	spin_lock_irqsave(&local->queue_stop_reason_lock, flags);

	for_each_set_bit(i, &queues, hw->queues)
		__ieee80211_wake_queue(hw, i, reason, refcounted, &flags);

	spin_unlock_irqrestore(&local->queue_stop_reason_lock, flags);
}

void ieee80211_wake_queues(struct ieee80211_hw *hw)
{
	ieee80211_wake_queues_by_reason(hw, IEEE80211_MAX_QUEUE_MAP,
					IEEE80211_QUEUE_STOP_REASON_DRIVER,
					false);
}
EXPORT_SYMBOL(ieee80211_wake_queues);

static unsigned int
ieee80211_get_vif_queues(struct ieee80211_local *local,
			 struct ieee80211_sub_if_data *sdata)
{
	unsigned int queues;

	if (sdata && ieee80211_hw_check(&local->hw, QUEUE_CONTROL)) {
		int ac;

		queues = 0;

		for (ac = 0; ac < IEEE80211_NUM_ACS; ac++)
			queues |= BIT(sdata->vif.hw_queue[ac]);
		if (sdata->vif.cab_queue != IEEE80211_INVAL_HW_QUEUE)
			queues |= BIT(sdata->vif.cab_queue);
	} else {
		/* all queues */
		queues = BIT(local->hw.queues) - 1;
	}

	return queues;
}

void __ieee80211_flush_queues(struct ieee80211_local *local,
			      struct ieee80211_sub_if_data *sdata,
			      unsigned int queues, bool drop)
{
	if (!local->ops->flush)
		return;

	/*
	 * If no queue was set, or if the HW doesn't support
	 * IEEE80211_HW_QUEUE_CONTROL - flush all queues
	 */
	if (!queues || !ieee80211_hw_check(&local->hw, QUEUE_CONTROL))
		queues = ieee80211_get_vif_queues(local, sdata);

	ieee80211_stop_queues_by_reason(&local->hw, queues,
					IEEE80211_QUEUE_STOP_REASON_FLUSH,
					false);

	drv_flush(local, sdata, queues, drop);

	ieee80211_wake_queues_by_reason(&local->hw, queues,
					IEEE80211_QUEUE_STOP_REASON_FLUSH,
					false);
}

void ieee80211_flush_queues(struct ieee80211_local *local,
			    struct ieee80211_sub_if_data *sdata, bool drop)
{
	__ieee80211_flush_queues(local, sdata, 0, drop);
}

void ieee80211_stop_vif_queues(struct ieee80211_local *local,
			       struct ieee80211_sub_if_data *sdata,
			       enum queue_stop_reason reason)
{
	ieee80211_stop_queues_by_reason(&local->hw,
					ieee80211_get_vif_queues(local, sdata),
					reason, true);
}

void ieee80211_wake_vif_queues(struct ieee80211_local *local,
			       struct ieee80211_sub_if_data *sdata,
			       enum queue_stop_reason reason)
{
	ieee80211_wake_queues_by_reason(&local->hw,
					ieee80211_get_vif_queues(local, sdata),
					reason, true);
}

static void __iterate_interfaces(struct ieee80211_local *local,
				 u32 iter_flags,
				 void (*iterator)(void *data, u8 *mac,
						  struct ieee80211_vif *vif),
				 void *data)
{
	struct ieee80211_sub_if_data *sdata;
	bool active_only = iter_flags & IEEE80211_IFACE_ITER_ACTIVE;

	list_for_each_entry_rcu(sdata, &local->interfaces, list) {
		switch (sdata->vif.type) {
		case NL80211_IFTYPE_MONITOR:
			if (!(sdata->u.mntr.flags & MONITOR_FLAG_ACTIVE))
				continue;
			break;
		case NL80211_IFTYPE_AP_VLAN:
			continue;
		default:
			break;
		}
		if (!(iter_flags & IEEE80211_IFACE_ITER_RESUME_ALL) &&
		    active_only && !(sdata->flags & IEEE80211_SDATA_IN_DRIVER))
			continue;
		if ((iter_flags & IEEE80211_IFACE_SKIP_SDATA_NOT_IN_DRIVER) &&
		    !(sdata->flags & IEEE80211_SDATA_IN_DRIVER))
			continue;
		if (ieee80211_sdata_running(sdata) || !active_only)
			iterator(data, sdata->vif.addr,
				 &sdata->vif);
	}

	sdata = rcu_dereference_check(local->monitor_sdata,
				      lockdep_is_held(&local->iflist_mtx) ||
				      lockdep_is_held(&local->hw.wiphy->mtx));
	if (sdata &&
	    (iter_flags & IEEE80211_IFACE_ITER_RESUME_ALL || !active_only ||
	     sdata->flags & IEEE80211_SDATA_IN_DRIVER))
		iterator(data, sdata->vif.addr, &sdata->vif);
}

void ieee80211_iterate_interfaces(
	struct ieee80211_hw *hw, u32 iter_flags,
	void (*iterator)(void *data, u8 *mac,
			 struct ieee80211_vif *vif),
	void *data)
{
	struct ieee80211_local *local = hw_to_local(hw);

	mutex_lock(&local->iflist_mtx);
	__iterate_interfaces(local, iter_flags, iterator, data);
	mutex_unlock(&local->iflist_mtx);
}
EXPORT_SYMBOL_GPL(ieee80211_iterate_interfaces);

void ieee80211_iterate_active_interfaces_atomic(
	struct ieee80211_hw *hw, u32 iter_flags,
	void (*iterator)(void *data, u8 *mac,
			 struct ieee80211_vif *vif),
	void *data)
{
	struct ieee80211_local *local = hw_to_local(hw);

	rcu_read_lock();
	__iterate_interfaces(local, iter_flags | IEEE80211_IFACE_ITER_ACTIVE,
			     iterator, data);
	rcu_read_unlock();
}
EXPORT_SYMBOL_GPL(ieee80211_iterate_active_interfaces_atomic);

void ieee80211_iterate_active_interfaces_mtx(
	struct ieee80211_hw *hw, u32 iter_flags,
	void (*iterator)(void *data, u8 *mac,
			 struct ieee80211_vif *vif),
	void *data)
{
	struct ieee80211_local *local = hw_to_local(hw);

	lockdep_assert_wiphy(hw->wiphy);

	__iterate_interfaces(local, iter_flags | IEEE80211_IFACE_ITER_ACTIVE,
			     iterator, data);
}
EXPORT_SYMBOL_GPL(ieee80211_iterate_active_interfaces_mtx);

static void __iterate_stations(struct ieee80211_local *local,
			       void (*iterator)(void *data,
						struct ieee80211_sta *sta),
			       void *data)
{
	struct sta_info *sta;

	list_for_each_entry_rcu(sta, &local->sta_list, list) {
		if (!sta->uploaded)
			continue;

		iterator(data, &sta->sta);
	}
}

void ieee80211_iterate_stations_atomic(struct ieee80211_hw *hw,
			void (*iterator)(void *data,
					 struct ieee80211_sta *sta),
			void *data)
{
	struct ieee80211_local *local = hw_to_local(hw);

	rcu_read_lock();
	__iterate_stations(local, iterator, data);
	rcu_read_unlock();
}
EXPORT_SYMBOL_GPL(ieee80211_iterate_stations_atomic);

struct ieee80211_vif *wdev_to_ieee80211_vif(struct wireless_dev *wdev)
{
	struct ieee80211_sub_if_data *sdata = IEEE80211_WDEV_TO_SUB_IF(wdev);

	if (!ieee80211_sdata_running(sdata) ||
	    !(sdata->flags & IEEE80211_SDATA_IN_DRIVER))
		return NULL;
	return &sdata->vif;
}
EXPORT_SYMBOL_GPL(wdev_to_ieee80211_vif);

struct wireless_dev *ieee80211_vif_to_wdev(struct ieee80211_vif *vif)
{
	if (!vif)
		return NULL;

	return &vif_to_sdata(vif)->wdev;
}
EXPORT_SYMBOL_GPL(ieee80211_vif_to_wdev);

/*
 * Nothing should have been stuffed into the workqueue during
 * the suspend->resume cycle. Since we can't check each caller
 * of this function if we are already quiescing / suspended,
 * check here and don't WARN since this can actually happen when
 * the rx path (for example) is racing against __ieee80211_suspend
 * and suspending / quiescing was set after the rx path checked
 * them.
 */
static bool ieee80211_can_queue_work(struct ieee80211_local *local)
{
	if (local->quiescing || (local->suspended && !local->resuming)) {
		pr_warn("queueing ieee80211 work while going to suspend\n");
		return false;
	}

	return true;
}

void ieee80211_queue_work(struct ieee80211_hw *hw, struct work_struct *work)
{
	struct ieee80211_local *local = hw_to_local(hw);

	if (!ieee80211_can_queue_work(local))
		return;

	queue_work(local->workqueue, work);
}
EXPORT_SYMBOL(ieee80211_queue_work);

void ieee80211_queue_delayed_work(struct ieee80211_hw *hw,
				  struct delayed_work *dwork,
				  unsigned long delay)
{
	struct ieee80211_local *local = hw_to_local(hw);

	if (!ieee80211_can_queue_work(local))
		return;

	queue_delayed_work(local->workqueue, dwork, delay);
}
EXPORT_SYMBOL(ieee80211_queue_delayed_work);

static void ieee80211_parse_extension_element(u32 *crc,
					      const struct element *elem,
					      struct ieee802_11_elems *elems)
{
	const void *data = elem->data + 1;
	u8 len;

	if (!elem->datalen)
		return;

	len = elem->datalen - 1;

	switch (elem->data[0]) {
	case WLAN_EID_EXT_HE_MU_EDCA:
		if (len >= sizeof(*elems->mu_edca_param_set)) {
			elems->mu_edca_param_set = data;
			if (crc)
				*crc = crc32_be(*crc, (void *)elem,
						elem->datalen + 2);
		}
		break;
	case WLAN_EID_EXT_HE_CAPABILITY:
		elems->he_cap = data;
		elems->he_cap_len = len;
		break;
	case WLAN_EID_EXT_HE_OPERATION:
		if (len >= sizeof(*elems->he_operation) &&
		    len >= ieee80211_he_oper_size(data) - 1) {
			if (crc)
				*crc = crc32_be(*crc, (void *)elem,
						elem->datalen + 2);
			elems->he_operation = data;
		}
		break;
	case WLAN_EID_EXT_UORA:
		if (len >= 1)
			elems->uora_element = data;
		break;
	case WLAN_EID_EXT_MAX_CHANNEL_SWITCH_TIME:
		if (len == 3)
			elems->max_channel_switch_time = data;
		break;
	case WLAN_EID_EXT_MULTIPLE_BSSID_CONFIGURATION:
		if (len >= sizeof(*elems->mbssid_config_ie))
			elems->mbssid_config_ie = data;
		break;
	case WLAN_EID_EXT_HE_SPR:
		if (len >= sizeof(*elems->he_spr) &&
		    len >= ieee80211_he_spr_size(data))
			elems->he_spr = data;
		break;
	case WLAN_EID_EXT_HE_6GHZ_CAPA:
		if (len >= sizeof(*elems->he_6ghz_capa))
			elems->he_6ghz_capa = data;
		break;
	}
}

static u32
_ieee802_11_parse_elems_crc(const u8 *start, size_t len, bool action,
			    struct ieee802_11_elems *elems,
			    u64 filter, u32 crc,
			    const struct element *check_inherit)
{
	const struct element *elem;
	bool calc_crc = filter != 0;
	DECLARE_BITMAP(seen_elems, 256);
	const u8 *ie;

	bitmap_zero(seen_elems, 256);

	for_each_element(elem, start, len) {
		bool elem_parse_failed;
		u8 id = elem->id;
		u8 elen = elem->datalen;
		const u8 *pos = elem->data;

		if (check_inherit &&
		    !cfg80211_is_element_inherited(elem,
						   check_inherit))
			continue;

		switch (id) {
		case WLAN_EID_SSID:
		case WLAN_EID_SUPP_RATES:
		case WLAN_EID_FH_PARAMS:
		case WLAN_EID_DS_PARAMS:
		case WLAN_EID_CF_PARAMS:
		case WLAN_EID_TIM:
		case WLAN_EID_IBSS_PARAMS:
		case WLAN_EID_CHALLENGE:
		case WLAN_EID_RSN:
		case WLAN_EID_ERP_INFO:
		case WLAN_EID_EXT_SUPP_RATES:
		case WLAN_EID_HT_CAPABILITY:
		case WLAN_EID_HT_OPERATION:
		case WLAN_EID_VHT_CAPABILITY:
		case WLAN_EID_VHT_OPERATION:
		case WLAN_EID_MESH_ID:
		case WLAN_EID_MESH_CONFIG:
		case WLAN_EID_PEER_MGMT:
		case WLAN_EID_PREQ:
		case WLAN_EID_PREP:
		case WLAN_EID_PERR:
		case WLAN_EID_RANN:
		case WLAN_EID_CHANNEL_SWITCH:
		case WLAN_EID_EXT_CHANSWITCH_ANN:
		case WLAN_EID_COUNTRY:
		case WLAN_EID_PWR_CONSTRAINT:
		case WLAN_EID_TIMEOUT_INTERVAL:
		case WLAN_EID_SECONDARY_CHANNEL_OFFSET:
		case WLAN_EID_WIDE_BW_CHANNEL_SWITCH:
		case WLAN_EID_CHAN_SWITCH_PARAM:
		case WLAN_EID_EXT_CAPABILITY:
		case WLAN_EID_CHAN_SWITCH_TIMING:
		case WLAN_EID_LINK_ID:
		case WLAN_EID_BSS_MAX_IDLE_PERIOD:
		case WLAN_EID_RSNX:
		case WLAN_EID_S1G_BCN_COMPAT:
		case WLAN_EID_S1G_CAPABILITIES:
		case WLAN_EID_S1G_OPERATION:
		case WLAN_EID_AID_RESPONSE:
		case WLAN_EID_S1G_SHORT_BCN_INTERVAL:
		/*
		 * not listing WLAN_EID_CHANNEL_SWITCH_WRAPPER -- it seems possible
		 * that if the content gets bigger it might be needed more than once
		 */
			if (test_bit(id, seen_elems)) {
				elems->parse_error = true;
				continue;
			}
			break;
		}

		if (calc_crc && id < 64 && (filter & (1ULL << id)))
			crc = crc32_be(crc, pos - 2, elen + 2);

		elem_parse_failed = false;

		switch (id) {
		case WLAN_EID_LINK_ID:
			if (elen + 2 < sizeof(struct ieee80211_tdls_lnkie)) {
				elem_parse_failed = true;
				break;
			}
			elems->lnk_id = (void *)(pos - 2);
			break;
		case WLAN_EID_CHAN_SWITCH_TIMING:
			if (elen < sizeof(struct ieee80211_ch_switch_timing)) {
				elem_parse_failed = true;
				break;
			}
			elems->ch_sw_timing = (void *)pos;
			break;
		case WLAN_EID_EXT_CAPABILITY:
			elems->ext_capab = pos;
			elems->ext_capab_len = elen;
			break;
		case WLAN_EID_SSID:
			elems->ssid = pos;
			elems->ssid_len = elen;
			break;
		case WLAN_EID_SUPP_RATES:
			elems->supp_rates = pos;
			elems->supp_rates_len = elen;
			break;
		case WLAN_EID_DS_PARAMS:
			if (elen >= 1)
				elems->ds_params = pos;
			else
				elem_parse_failed = true;
			break;
		case WLAN_EID_TIM:
			if (elen >= sizeof(struct ieee80211_tim_ie)) {
				elems->tim = (void *)pos;
				elems->tim_len = elen;
			} else
				elem_parse_failed = true;
			break;
		case WLAN_EID_VENDOR_SPECIFIC:
			if (elen >= 4 && pos[0] == 0x00 && pos[1] == 0x50 &&
			    pos[2] == 0xf2) {
				/* Microsoft OUI (00:50:F2) */

				if (calc_crc)
					crc = crc32_be(crc, pos - 2, elen + 2);

				if (elen >= 5 && pos[3] == 2) {
					/* OUI Type 2 - WMM IE */
					if (pos[4] == 0) {
						elems->wmm_info = pos;
						elems->wmm_info_len = elen;
					} else if (pos[4] == 1) {
						elems->wmm_param = pos;
						elems->wmm_param_len = elen;
					}
				}
			}
			break;
		case WLAN_EID_RSN:
			elems->rsn = pos;
			elems->rsn_len = elen;
			break;
		case WLAN_EID_ERP_INFO:
			if (elen >= 1)
				elems->erp_info = pos;
			else
				elem_parse_failed = true;
			break;
		case WLAN_EID_EXT_SUPP_RATES:
			elems->ext_supp_rates = pos;
			elems->ext_supp_rates_len = elen;
			break;
		case WLAN_EID_HT_CAPABILITY:
			if (elen >= sizeof(struct ieee80211_ht_cap))
				elems->ht_cap_elem = (void *)pos;
			else
				elem_parse_failed = true;
			break;
		case WLAN_EID_HT_OPERATION:
			if (elen >= sizeof(struct ieee80211_ht_operation))
				elems->ht_operation = (void *)pos;
			else
				elem_parse_failed = true;
			break;
		case WLAN_EID_VHT_CAPABILITY:
			if (elen >= sizeof(struct ieee80211_vht_cap))
				elems->vht_cap_elem = (void *)pos;
			else
				elem_parse_failed = true;
			break;
		case WLAN_EID_VHT_OPERATION:
			if (elen >= sizeof(struct ieee80211_vht_operation)) {
				elems->vht_operation = (void *)pos;
				if (calc_crc)
					crc = crc32_be(crc, pos - 2, elen + 2);
				break;
			}
			elem_parse_failed = true;
			break;
		case WLAN_EID_OPMODE_NOTIF:
			if (elen > 0) {
				elems->opmode_notif = pos;
				if (calc_crc)
					crc = crc32_be(crc, pos - 2, elen + 2);
				break;
			}
			elem_parse_failed = true;
			break;
		case WLAN_EID_MESH_ID:
			elems->mesh_id = pos;
			elems->mesh_id_len = elen;
			break;
		case WLAN_EID_MESH_CONFIG:
			if (elen >= sizeof(struct ieee80211_meshconf_ie))
				elems->mesh_config = (void *)pos;
			else
				elem_parse_failed = true;
			break;
		case WLAN_EID_PEER_MGMT:
			elems->peering = pos;
			elems->peering_len = elen;
			break;
		case WLAN_EID_MESH_AWAKE_WINDOW:
			if (elen >= 2)
				elems->awake_window = (void *)pos;
			break;
		case WLAN_EID_PREQ:
			elems->preq = pos;
			elems->preq_len = elen;
			break;
		case WLAN_EID_PREP:
			elems->prep = pos;
			elems->prep_len = elen;
			break;
		case WLAN_EID_PERR:
			elems->perr = pos;
			elems->perr_len = elen;
			break;
		case WLAN_EID_RANN:
			if (elen >= sizeof(struct ieee80211_rann_ie))
				elems->rann = (void *)pos;
			else
				elem_parse_failed = true;
			break;
		case WLAN_EID_CHANNEL_SWITCH:
			if (elen != sizeof(struct ieee80211_channel_sw_ie)) {
				elem_parse_failed = true;
				break;
			}
			elems->ch_switch_ie = (void *)pos;
			break;
		case WLAN_EID_EXT_CHANSWITCH_ANN:
			if (elen != sizeof(struct ieee80211_ext_chansw_ie)) {
				elem_parse_failed = true;
				break;
			}
			elems->ext_chansw_ie = (void *)pos;
			break;
		case WLAN_EID_SECONDARY_CHANNEL_OFFSET:
			if (elen != sizeof(struct ieee80211_sec_chan_offs_ie)) {
				elem_parse_failed = true;
				break;
			}
			elems->sec_chan_offs = (void *)pos;
			break;
		case WLAN_EID_CHAN_SWITCH_PARAM:
			if (elen <
			    sizeof(*elems->mesh_chansw_params_ie)) {
				elem_parse_failed = true;
				break;
			}
			elems->mesh_chansw_params_ie = (void *)pos;
			break;
		case WLAN_EID_WIDE_BW_CHANNEL_SWITCH:
			if (!action ||
			    elen < sizeof(*elems->wide_bw_chansw_ie)) {
				elem_parse_failed = true;
				break;
			}
			elems->wide_bw_chansw_ie = (void *)pos;
			break;
		case WLAN_EID_CHANNEL_SWITCH_WRAPPER:
			if (action) {
				elem_parse_failed = true;
				break;
			}
			/*
			 * This is a bit tricky, but as we only care about
			 * the wide bandwidth channel switch element, so
			 * just parse it out manually.
			 */
			ie = cfg80211_find_ie(WLAN_EID_WIDE_BW_CHANNEL_SWITCH,
					      pos, elen);
			if (ie) {
				if (ie[1] >= sizeof(*elems->wide_bw_chansw_ie))
					elems->wide_bw_chansw_ie =
						(void *)(ie + 2);
				else
					elem_parse_failed = true;
			}
			break;
		case WLAN_EID_COUNTRY:
			elems->country_elem = pos;
			elems->country_elem_len = elen;
			break;
		case WLAN_EID_PWR_CONSTRAINT:
			if (elen != 1) {
				elem_parse_failed = true;
				break;
			}
			elems->pwr_constr_elem = pos;
			break;
		case WLAN_EID_CISCO_VENDOR_SPECIFIC:
			/* Lots of different options exist, but we only care
			 * about the Dynamic Transmit Power Control element.
			 * First check for the Cisco OUI, then for the DTPC
			 * tag (0x00).
			 */
			if (elen < 4) {
				elem_parse_failed = true;
				break;
			}

			if (pos[0] != 0x00 || pos[1] != 0x40 ||
			    pos[2] != 0x96 || pos[3] != 0x00)
				break;

			if (elen != 6) {
				elem_parse_failed = true;
				break;
			}

			if (calc_crc)
				crc = crc32_be(crc, pos - 2, elen + 2);

			elems->cisco_dtpc_elem = pos;
			break;
		case WLAN_EID_ADDBA_EXT:
			if (elen < sizeof(struct ieee80211_addba_ext_ie)) {
				elem_parse_failed = true;
				break;
			}
			elems->addba_ext_ie = (void *)pos;
			break;
		case WLAN_EID_TIMEOUT_INTERVAL:
			if (elen >= sizeof(struct ieee80211_timeout_interval_ie))
				elems->timeout_int = (void *)pos;
			else
				elem_parse_failed = true;
			break;
		case WLAN_EID_BSS_MAX_IDLE_PERIOD:
			if (elen >= sizeof(*elems->max_idle_period_ie))
				elems->max_idle_period_ie = (void *)pos;
			break;
		case WLAN_EID_RSNX:
			elems->rsnx = pos;
			elems->rsnx_len = elen;
			break;
		case WLAN_EID_TX_POWER_ENVELOPE:
			if (elen < 1 ||
			    elen > sizeof(struct ieee80211_tx_pwr_env))
				break;

			if (elems->tx_pwr_env_num >= ARRAY_SIZE(elems->tx_pwr_env))
				break;

			elems->tx_pwr_env[elems->tx_pwr_env_num] = (void *)pos;
			elems->tx_pwr_env_len[elems->tx_pwr_env_num] = elen;
			elems->tx_pwr_env_num++;
			break;
		case WLAN_EID_EXTENSION:
			ieee80211_parse_extension_element(calc_crc ?
								&crc : NULL,
							  elem, elems);
			break;
		case WLAN_EID_S1G_CAPABILITIES:
			if (elen >= sizeof(*elems->s1g_capab))
				elems->s1g_capab = (void *)pos;
			else
				elem_parse_failed = true;
			break;
		case WLAN_EID_S1G_OPERATION:
			if (elen == sizeof(*elems->s1g_oper))
				elems->s1g_oper = (void *)pos;
			else
				elem_parse_failed = true;
			break;
		case WLAN_EID_S1G_BCN_COMPAT:
			if (elen == sizeof(*elems->s1g_bcn_compat))
				elems->s1g_bcn_compat = (void *)pos;
			else
				elem_parse_failed = true;
			break;
		case WLAN_EID_AID_RESPONSE:
			if (elen == sizeof(struct ieee80211_aid_response_ie))
				elems->aid_resp = (void *)pos;
			else
				elem_parse_failed = true;
			break;
		default:
			break;
		}

		if (elem_parse_failed)
			elems->parse_error = true;
		else
			__set_bit(id, seen_elems);
	}

	if (!for_each_element_completed(elem, start, len))
		elems->parse_error = true;

	return crc;
}

static size_t ieee802_11_find_bssid_profile(const u8 *start, size_t len,
					    struct ieee802_11_elems *elems,
					    const u8 *transmitter_bssid,
					    const u8 *bss_bssid,
					    u8 *nontransmitted_profile)
{
	const struct element *elem, *sub;
	size_t profile_len = 0;
	bool found = false;

	if (!bss_bssid || !transmitter_bssid)
		return profile_len;

	for_each_element_id(elem, WLAN_EID_MULTIPLE_BSSID, start, len) {
		if (elem->datalen < 2)
			continue;

		for_each_element(sub, elem->data + 1, elem->datalen - 1) {
			u8 new_bssid[ETH_ALEN];
			const u8 *index;

			if (sub->id != 0 || sub->datalen < 4) {
				/* not a valid BSS profile */
				continue;
			}

			if (sub->data[0] != WLAN_EID_NON_TX_BSSID_CAP ||
			    sub->data[1] != 2) {
				/* The first element of the
				 * Nontransmitted BSSID Profile is not
				 * the Nontransmitted BSSID Capability
				 * element.
				 */
				continue;
			}

			memset(nontransmitted_profile, 0, len);
			profile_len = cfg80211_merge_profile(start, len,
							     elem,
							     sub,
							     nontransmitted_profile,
							     len);

			/* found a Nontransmitted BSSID Profile */
			index = cfg80211_find_ie(WLAN_EID_MULTI_BSSID_IDX,
						 nontransmitted_profile,
						 profile_len);
			if (!index || index[1] < 1 || index[2] == 0) {
				/* Invalid MBSSID Index element */
				continue;
			}

			cfg80211_gen_new_bssid(transmitter_bssid,
					       elem->data[0],
					       index[2],
					       new_bssid);
			if (ether_addr_equal(new_bssid, bss_bssid)) {
				found = true;
				elems->bssid_index_len = index[1];
				elems->bssid_index = (void *)&index[2];
				break;
			}
		}
	}

	return found ? profile_len : 0;
}

struct ieee802_11_elems *ieee802_11_parse_elems_crc(const u8 *start, size_t len,
						    bool action, u64 filter,
						    u32 crc,
						    const u8 *transmitter_bssid,
						    const u8 *bss_bssid)
{
	struct ieee802_11_elems *elems;
	const struct element *non_inherit = NULL;
	u8 *nontransmitted_profile;
	int nontransmitted_profile_len = 0;

	elems = kzalloc(sizeof(*elems), GFP_ATOMIC);
	if (!elems)
		return NULL;
	elems->ie_start = start;
	elems->total_len = len;

	nontransmitted_profile = kmalloc(len, GFP_ATOMIC);
	if (nontransmitted_profile) {
		nontransmitted_profile_len =
			ieee802_11_find_bssid_profile(start, len, elems,
						      transmitter_bssid,
						      bss_bssid,
						      nontransmitted_profile);
		non_inherit =
			cfg80211_find_ext_elem(WLAN_EID_EXT_NON_INHERITANCE,
					       nontransmitted_profile,
					       nontransmitted_profile_len);
	}

	crc = _ieee802_11_parse_elems_crc(start, len, action, elems, filter,
					  crc, non_inherit);

	/* Override with nontransmitted profile, if found */
	if (nontransmitted_profile_len)
		_ieee802_11_parse_elems_crc(nontransmitted_profile,
					    nontransmitted_profile_len,
					    action, elems, 0, 0, NULL);

	if (elems->tim && !elems->parse_error) {
		const struct ieee80211_tim_ie *tim_ie = elems->tim;

		elems->dtim_period = tim_ie->dtim_period;
		elems->dtim_count = tim_ie->dtim_count;
	}

	/* Override DTIM period and count if needed */
	if (elems->bssid_index &&
	    elems->bssid_index_len >=
	    offsetofend(struct ieee80211_bssid_index, dtim_period))
		elems->dtim_period = elems->bssid_index->dtim_period;

	if (elems->bssid_index &&
	    elems->bssid_index_len >=
	    offsetofend(struct ieee80211_bssid_index, dtim_count))
		elems->dtim_count = elems->bssid_index->dtim_count;

	kfree(nontransmitted_profile);

	elems->crc = crc;

	return elems;
}

void ieee80211_regulatory_limit_wmm_params(struct ieee80211_sub_if_data *sdata,
					   struct ieee80211_tx_queue_params
					   *qparam, int ac)
{
	struct ieee80211_chanctx_conf *chanctx_conf;
	const struct ieee80211_reg_rule *rrule;
	const struct ieee80211_wmm_ac *wmm_ac;
	u16 center_freq = 0;

	if (sdata->vif.type != NL80211_IFTYPE_AP &&
	    sdata->vif.type != NL80211_IFTYPE_STATION)
		return;

	rcu_read_lock();
	chanctx_conf = rcu_dereference(sdata->vif.chanctx_conf);
	if (chanctx_conf)
		center_freq = chanctx_conf->def.chan->center_freq;

	if (!center_freq) {
		rcu_read_unlock();
		return;
	}

	rrule = freq_reg_info(sdata->wdev.wiphy, MHZ_TO_KHZ(center_freq));

	if (IS_ERR_OR_NULL(rrule) || !rrule->has_wmm) {
		rcu_read_unlock();
		return;
	}

	if (sdata->vif.type == NL80211_IFTYPE_AP)
		wmm_ac = &rrule->wmm_rule.ap[ac];
	else
		wmm_ac = &rrule->wmm_rule.client[ac];
	qparam->cw_min = max_t(u16, qparam->cw_min, wmm_ac->cw_min);
	qparam->cw_max = max_t(u16, qparam->cw_max, wmm_ac->cw_max);
	qparam->aifs = max_t(u8, qparam->aifs, wmm_ac->aifsn);
	qparam->txop = min_t(u16, qparam->txop, wmm_ac->cot / 32);
	rcu_read_unlock();
}

void ieee80211_set_wmm_default(struct ieee80211_sub_if_data *sdata,
			       bool bss_notify, bool enable_qos)
{
	struct ieee80211_local *local = sdata->local;
	struct ieee80211_tx_queue_params qparam;
	struct ieee80211_chanctx_conf *chanctx_conf;
	int ac;
	bool use_11b;
	bool is_ocb; /* Use another EDCA parameters if dot11OCBActivated=true */
	int aCWmin, aCWmax;

	if (!local->ops->conf_tx)
		return;

	if (local->hw.queues < IEEE80211_NUM_ACS)
		return;

	memset(&qparam, 0, sizeof(qparam));

	rcu_read_lock();
	chanctx_conf = rcu_dereference(sdata->vif.chanctx_conf);
	use_11b = (chanctx_conf &&
		   chanctx_conf->def.chan->band == NL80211_BAND_2GHZ) &&
		 !(sdata->flags & IEEE80211_SDATA_OPERATING_GMODE);
	rcu_read_unlock();

	is_ocb = (sdata->vif.type == NL80211_IFTYPE_OCB);

	/* Set defaults according to 802.11-2007 Table 7-37 */
	aCWmax = 1023;
	if (use_11b)
		aCWmin = 31;
	else
		aCWmin = 15;

	/* Confiure old 802.11b/g medium access rules. */
	qparam.cw_max = aCWmax;
	qparam.cw_min = aCWmin;
	qparam.txop = 0;
	qparam.aifs = 2;

	for (ac = 0; ac < IEEE80211_NUM_ACS; ac++) {
		/* Update if QoS is enabled. */
		if (enable_qos) {
			switch (ac) {
			case IEEE80211_AC_BK:
				qparam.cw_max = aCWmax;
				qparam.cw_min = aCWmin;
				qparam.txop = 0;
				if (is_ocb)
					qparam.aifs = 9;
				else
					qparam.aifs = 7;
				break;
			/* never happens but let's not leave undefined */
			default:
			case IEEE80211_AC_BE:
				qparam.cw_max = aCWmax;
				qparam.cw_min = aCWmin;
				qparam.txop = 0;
				if (is_ocb)
					qparam.aifs = 6;
				else
					qparam.aifs = 3;
				break;
			case IEEE80211_AC_VI:
				qparam.cw_max = aCWmin;
				qparam.cw_min = (aCWmin + 1) / 2 - 1;
				if (is_ocb)
					qparam.txop = 0;
				else if (use_11b)
					qparam.txop = 6016/32;
				else
					qparam.txop = 3008/32;

				if (is_ocb)
					qparam.aifs = 3;
				else
					qparam.aifs = 2;
				break;
			case IEEE80211_AC_VO:
				qparam.cw_max = (aCWmin + 1) / 2 - 1;
				qparam.cw_min = (aCWmin + 1) / 4 - 1;
				if (is_ocb)
					qparam.txop = 0;
				else if (use_11b)
					qparam.txop = 3264/32;
				else
					qparam.txop = 1504/32;
				qparam.aifs = 2;
				break;
			}
		}
		ieee80211_regulatory_limit_wmm_params(sdata, &qparam, ac);

		qparam.uapsd = false;

		sdata->tx_conf[ac] = qparam;
		drv_conf_tx(local, sdata, ac, &qparam);
	}

	if (sdata->vif.type != NL80211_IFTYPE_MONITOR &&
	    sdata->vif.type != NL80211_IFTYPE_P2P_DEVICE &&
	    sdata->vif.type != NL80211_IFTYPE_NAN) {
		sdata->vif.bss_conf.qos = enable_qos;
		if (bss_notify)
			ieee80211_bss_info_change_notify(sdata,
							 BSS_CHANGED_QOS);
	}
}

void ieee80211_send_auth(struct ieee80211_sub_if_data *sdata,
			 u16 transaction, u16 auth_alg, u16 status,
			 const u8 *extra, size_t extra_len, const u8 *da,
			 const u8 *bssid, const u8 *key, u8 key_len, u8 key_idx,
			 u32 tx_flags)
{
	struct ieee80211_local *local = sdata->local;
	struct sk_buff *skb;
	struct ieee80211_mgmt *mgmt;
	int err;

	/* 24 + 6 = header + auth_algo + auth_transaction + status_code */
	skb = dev_alloc_skb(local->hw.extra_tx_headroom + IEEE80211_WEP_IV_LEN +
			    24 + 6 + extra_len + IEEE80211_WEP_ICV_LEN);
	if (!skb)
		return;

	skb_reserve(skb, local->hw.extra_tx_headroom + IEEE80211_WEP_IV_LEN);

	mgmt = skb_put_zero(skb, 24 + 6);
	mgmt->frame_control = cpu_to_le16(IEEE80211_FTYPE_MGMT |
					  IEEE80211_STYPE_AUTH);
	memcpy(mgmt->da, da, ETH_ALEN);
	memcpy(mgmt->sa, sdata->vif.addr, ETH_ALEN);
	memcpy(mgmt->bssid, bssid, ETH_ALEN);
	mgmt->u.auth.auth_alg = cpu_to_le16(auth_alg);
	mgmt->u.auth.auth_transaction = cpu_to_le16(transaction);
	mgmt->u.auth.status_code = cpu_to_le16(status);
	if (extra)
		skb_put_data(skb, extra, extra_len);

	if (auth_alg == WLAN_AUTH_SHARED_KEY && transaction == 3) {
		mgmt->frame_control |= cpu_to_le16(IEEE80211_FCTL_PROTECTED);
		err = ieee80211_wep_encrypt(local, skb, key, key_len, key_idx);
		if (WARN_ON(err)) {
			kfree_skb(skb);
			return;
		}
	}

	IEEE80211_SKB_CB(skb)->flags |= IEEE80211_TX_INTFL_DONT_ENCRYPT |
					tx_flags;
	ieee80211_tx_skb(sdata, skb);
}

void ieee80211_send_deauth_disassoc(struct ieee80211_sub_if_data *sdata,
				    const u8 *da, const u8 *bssid,
				    u16 stype, u16 reason,
				    bool send_frame, u8 *frame_buf)
{
	struct ieee80211_local *local = sdata->local;
	struct sk_buff *skb;
	struct ieee80211_mgmt *mgmt = (void *)frame_buf;

	/* build frame */
	mgmt->frame_control = cpu_to_le16(IEEE80211_FTYPE_MGMT | stype);
	mgmt->duration = 0; /* initialize only */
	mgmt->seq_ctrl = 0; /* initialize only */
	memcpy(mgmt->da, da, ETH_ALEN);
	memcpy(mgmt->sa, sdata->vif.addr, ETH_ALEN);
	memcpy(mgmt->bssid, bssid, ETH_ALEN);
	/* u.deauth.reason_code == u.disassoc.reason_code */
	mgmt->u.deauth.reason_code = cpu_to_le16(reason);

	if (send_frame) {
		skb = dev_alloc_skb(local->hw.extra_tx_headroom +
				    IEEE80211_DEAUTH_FRAME_LEN);
		if (!skb)
			return;

		skb_reserve(skb, local->hw.extra_tx_headroom);

		/* copy in frame */
		skb_put_data(skb, mgmt, IEEE80211_DEAUTH_FRAME_LEN);

		if (sdata->vif.type != NL80211_IFTYPE_STATION ||
		    !(sdata->u.mgd.flags & IEEE80211_STA_MFP_ENABLED))
			IEEE80211_SKB_CB(skb)->flags |=
				IEEE80211_TX_INTFL_DONT_ENCRYPT;

		ieee80211_tx_skb(sdata, skb);
	}
}

static u8 *ieee80211_write_he_6ghz_cap(u8 *pos, __le16 cap, u8 *end)
{
	if ((end - pos) < 5)
		return pos;

	*pos++ = WLAN_EID_EXTENSION;
	*pos++ = 1 + sizeof(cap);
	*pos++ = WLAN_EID_EXT_HE_6GHZ_CAPA;
	memcpy(pos, &cap, sizeof(cap));

	return pos + 2;
}

static int ieee80211_build_preq_ies_band(struct ieee80211_sub_if_data *sdata,
					 u8 *buffer, size_t buffer_len,
					 const u8 *ie, size_t ie_len,
					 enum nl80211_band band,
					 u32 rate_mask,
					 struct cfg80211_chan_def *chandef,
					 size_t *offset, u32 flags)
{
	struct ieee80211_local *local = sdata->local;
	struct ieee80211_supported_band *sband;
	const struct ieee80211_sta_he_cap *he_cap;
	u8 *pos = buffer, *end = buffer + buffer_len;
	size_t noffset;
	int supp_rates_len, i;
	u8 rates[32];
	int num_rates;
	int ext_rates_len;
	int shift;
	u32 rate_flags;
	bool have_80mhz = false;

	*offset = 0;

	sband = local->hw.wiphy->bands[band];
	if (WARN_ON_ONCE(!sband))
		return 0;

	rate_flags = ieee80211_chandef_rate_flags(chandef);
	shift = ieee80211_chandef_get_shift(chandef);

	num_rates = 0;
	for (i = 0; i < sband->n_bitrates; i++) {
		if ((BIT(i) & rate_mask) == 0)
			continue; /* skip rate */
		if ((rate_flags & sband->bitrates[i].flags) != rate_flags)
			continue;

		rates[num_rates++] =
			(u8) DIV_ROUND_UP(sband->bitrates[i].bitrate,
					  (1 << shift) * 5);
	}

	supp_rates_len = min_t(int, num_rates, 8);

	if (end - pos < 2 + supp_rates_len)
		goto out_err;
	*pos++ = WLAN_EID_SUPP_RATES;
	*pos++ = supp_rates_len;
	memcpy(pos, rates, supp_rates_len);
	pos += supp_rates_len;

	/* insert "request information" if in custom IEs */
	if (ie && ie_len) {
		static const u8 before_extrates[] = {
			WLAN_EID_SSID,
			WLAN_EID_SUPP_RATES,
			WLAN_EID_REQUEST,
		};
		noffset = ieee80211_ie_split(ie, ie_len,
					     before_extrates,
					     ARRAY_SIZE(before_extrates),
					     *offset);
		if (end - pos < noffset - *offset)
			goto out_err;
		memcpy(pos, ie + *offset, noffset - *offset);
		pos += noffset - *offset;
		*offset = noffset;
	}

	ext_rates_len = num_rates - supp_rates_len;
	if (ext_rates_len > 0) {
		if (end - pos < 2 + ext_rates_len)
			goto out_err;
		*pos++ = WLAN_EID_EXT_SUPP_RATES;
		*pos++ = ext_rates_len;
		memcpy(pos, rates + supp_rates_len, ext_rates_len);
		pos += ext_rates_len;
	}

	if (chandef->chan && sband->band == NL80211_BAND_2GHZ) {
		if (end - pos < 3)
			goto out_err;
		*pos++ = WLAN_EID_DS_PARAMS;
		*pos++ = 1;
		*pos++ = ieee80211_frequency_to_channel(
				chandef->chan->center_freq);
	}

	if (flags & IEEE80211_PROBE_FLAG_MIN_CONTENT)
		goto done;

	/* insert custom IEs that go before HT */
	if (ie && ie_len) {
		static const u8 before_ht[] = {
			/*
			 * no need to list the ones split off already
			 * (or generated here)
			 */
			WLAN_EID_DS_PARAMS,
			WLAN_EID_SUPPORTED_REGULATORY_CLASSES,
		};
		noffset = ieee80211_ie_split(ie, ie_len,
					     before_ht, ARRAY_SIZE(before_ht),
					     *offset);
		if (end - pos < noffset - *offset)
			goto out_err;
		memcpy(pos, ie + *offset, noffset - *offset);
		pos += noffset - *offset;
		*offset = noffset;
	}

	if (sband->ht_cap.ht_supported) {
		if (end - pos < 2 + sizeof(struct ieee80211_ht_cap))
			goto out_err;
		pos = ieee80211_ie_build_ht_cap(pos, &sband->ht_cap,
						sband->ht_cap.cap);
	}

	/* insert custom IEs that go before VHT */
	if (ie && ie_len) {
		static const u8 before_vht[] = {
			/*
			 * no need to list the ones split off already
			 * (or generated here)
			 */
			WLAN_EID_BSS_COEX_2040,
			WLAN_EID_EXT_CAPABILITY,
			WLAN_EID_SSID_LIST,
			WLAN_EID_CHANNEL_USAGE,
			WLAN_EID_INTERWORKING,
			WLAN_EID_MESH_ID,
			/* 60 GHz (Multi-band, DMG, MMS) can't happen */
		};
		noffset = ieee80211_ie_split(ie, ie_len,
					     before_vht, ARRAY_SIZE(before_vht),
					     *offset);
		if (end - pos < noffset - *offset)
			goto out_err;
		memcpy(pos, ie + *offset, noffset - *offset);
		pos += noffset - *offset;
		*offset = noffset;
	}

	/* Check if any channel in this sband supports at least 80 MHz */
	for (i = 0; i < sband->n_channels; i++) {
		if (sband->channels[i].flags & (IEEE80211_CHAN_DISABLED |
						IEEE80211_CHAN_NO_80MHZ))
			continue;

		have_80mhz = true;
		break;
	}

	if (sband->vht_cap.vht_supported && have_80mhz) {
		if (end - pos < 2 + sizeof(struct ieee80211_vht_cap))
			goto out_err;
		pos = ieee80211_ie_build_vht_cap(pos, &sband->vht_cap,
						 sband->vht_cap.cap);
	}

	/* insert custom IEs that go before HE */
	if (ie && ie_len) {
		static const u8 before_he[] = {
			/*
			 * no need to list the ones split off before VHT
			 * or generated here
			 */
			WLAN_EID_EXTENSION, WLAN_EID_EXT_FILS_REQ_PARAMS,
			WLAN_EID_AP_CSN,
			/* TODO: add 11ah/11aj/11ak elements */
		};
		noffset = ieee80211_ie_split(ie, ie_len,
					     before_he, ARRAY_SIZE(before_he),
					     *offset);
		if (end - pos < noffset - *offset)
			goto out_err;
		memcpy(pos, ie + *offset, noffset - *offset);
		pos += noffset - *offset;
		*offset = noffset;
	}

	he_cap = ieee80211_get_he_iftype_cap(sband,
					     ieee80211_vif_type_p2p(&sdata->vif));
	if (he_cap &&
	    cfg80211_any_usable_channels(local->hw.wiphy, BIT(sband->band),
					 IEEE80211_CHAN_NO_HE)) {
		pos = ieee80211_ie_build_he_cap(pos, he_cap, end);
		if (!pos)
			goto out_err;
	}
<<<<<<< HEAD

	if (cfg80211_any_usable_channels(local->hw.wiphy,
					 BIT(NL80211_BAND_6GHZ),
					 IEEE80211_CHAN_NO_HE)) {
		struct ieee80211_supported_band *sband6;

		sband6 = local->hw.wiphy->bands[NL80211_BAND_6GHZ];
		he_cap = ieee80211_get_he_iftype_cap(sband6,
				ieee80211_vif_type_p2p(&sdata->vif));

=======

	if (cfg80211_any_usable_channels(local->hw.wiphy,
					 BIT(NL80211_BAND_6GHZ),
					 IEEE80211_CHAN_NO_HE)) {
		struct ieee80211_supported_band *sband6;

		sband6 = local->hw.wiphy->bands[NL80211_BAND_6GHZ];
		he_cap = ieee80211_get_he_iftype_cap(sband6,
				ieee80211_vif_type_p2p(&sdata->vif));

>>>>>>> df0cc57e
		if (he_cap) {
			enum nl80211_iftype iftype =
				ieee80211_vif_type_p2p(&sdata->vif);
			__le16 cap = ieee80211_get_he_6ghz_capa(sband, iftype);

			pos = ieee80211_write_he_6ghz_cap(pos, cap, end);
		}
	}

	/*
	 * If adding more here, adjust code in main.c
	 * that calculates local->scan_ies_len.
	 */

	return pos - buffer;
 out_err:
	WARN_ONCE(1, "not enough space for preq IEs\n");
 done:
	return pos - buffer;
}

int ieee80211_build_preq_ies(struct ieee80211_sub_if_data *sdata, u8 *buffer,
			     size_t buffer_len,
			     struct ieee80211_scan_ies *ie_desc,
			     const u8 *ie, size_t ie_len,
			     u8 bands_used, u32 *rate_masks,
			     struct cfg80211_chan_def *chandef,
			     u32 flags)
{
	size_t pos = 0, old_pos = 0, custom_ie_offset = 0;
	int i;

	memset(ie_desc, 0, sizeof(*ie_desc));

	for (i = 0; i < NUM_NL80211_BANDS; i++) {
		if (bands_used & BIT(i)) {
			pos += ieee80211_build_preq_ies_band(sdata,
							     buffer + pos,
							     buffer_len - pos,
							     ie, ie_len, i,
							     rate_masks[i],
							     chandef,
							     &custom_ie_offset,
							     flags);
			ie_desc->ies[i] = buffer + old_pos;
			ie_desc->len[i] = pos - old_pos;
			old_pos = pos;
		}
	}

	/* add any remaining custom IEs */
	if (ie && ie_len) {
		if (WARN_ONCE(buffer_len - pos < ie_len - custom_ie_offset,
			      "not enough space for preq custom IEs\n"))
			return pos;
		memcpy(buffer + pos, ie + custom_ie_offset,
		       ie_len - custom_ie_offset);
		ie_desc->common_ies = buffer + pos;
		ie_desc->common_ie_len = ie_len - custom_ie_offset;
		pos += ie_len - custom_ie_offset;
	}

	return pos;
};

struct sk_buff *ieee80211_build_probe_req(struct ieee80211_sub_if_data *sdata,
					  const u8 *src, const u8 *dst,
					  u32 ratemask,
					  struct ieee80211_channel *chan,
					  const u8 *ssid, size_t ssid_len,
					  const u8 *ie, size_t ie_len,
					  u32 flags)
{
	struct ieee80211_local *local = sdata->local;
	struct cfg80211_chan_def chandef;
	struct sk_buff *skb;
	struct ieee80211_mgmt *mgmt;
	int ies_len;
	u32 rate_masks[NUM_NL80211_BANDS] = {};
	struct ieee80211_scan_ies dummy_ie_desc;

	/*
	 * Do not send DS Channel parameter for directed probe requests
	 * in order to maximize the chance that we get a response.  Some
	 * badly-behaved APs don't respond when this parameter is included.
	 */
	chandef.width = sdata->vif.bss_conf.chandef.width;
	if (flags & IEEE80211_PROBE_FLAG_DIRECTED)
		chandef.chan = NULL;
	else
		chandef.chan = chan;

	skb = ieee80211_probereq_get(&local->hw, src, ssid, ssid_len,
				     local->scan_ies_len + ie_len);
	if (!skb)
		return NULL;

	rate_masks[chan->band] = ratemask;
	ies_len = ieee80211_build_preq_ies(sdata, skb_tail_pointer(skb),
					   skb_tailroom(skb), &dummy_ie_desc,
					   ie, ie_len, BIT(chan->band),
					   rate_masks, &chandef, flags);
	skb_put(skb, ies_len);

	if (dst) {
		mgmt = (struct ieee80211_mgmt *) skb->data;
		memcpy(mgmt->da, dst, ETH_ALEN);
		memcpy(mgmt->bssid, dst, ETH_ALEN);
	}

	IEEE80211_SKB_CB(skb)->flags |= IEEE80211_TX_INTFL_DONT_ENCRYPT;

	return skb;
}

u32 ieee80211_sta_get_rates(struct ieee80211_sub_if_data *sdata,
			    struct ieee802_11_elems *elems,
			    enum nl80211_band band, u32 *basic_rates)
{
	struct ieee80211_supported_band *sband;
	size_t num_rates;
	u32 supp_rates, rate_flags;
	int i, j, shift;

	sband = sdata->local->hw.wiphy->bands[band];
	if (WARN_ON(!sband))
		return 1;

	rate_flags = ieee80211_chandef_rate_flags(&sdata->vif.bss_conf.chandef);
	shift = ieee80211_vif_get_shift(&sdata->vif);

	num_rates = sband->n_bitrates;
	supp_rates = 0;
	for (i = 0; i < elems->supp_rates_len +
		     elems->ext_supp_rates_len; i++) {
		u8 rate = 0;
		int own_rate;
		bool is_basic;
		if (i < elems->supp_rates_len)
			rate = elems->supp_rates[i];
		else if (elems->ext_supp_rates)
			rate = elems->ext_supp_rates
				[i - elems->supp_rates_len];
		own_rate = 5 * (rate & 0x7f);
		is_basic = !!(rate & 0x80);

		if (is_basic && (rate & 0x7f) == BSS_MEMBERSHIP_SELECTOR_HT_PHY)
			continue;

		for (j = 0; j < num_rates; j++) {
			int brate;
			if ((rate_flags & sband->bitrates[j].flags)
			    != rate_flags)
				continue;

			brate = DIV_ROUND_UP(sband->bitrates[j].bitrate,
					     1 << shift);

			if (brate == own_rate) {
				supp_rates |= BIT(j);
				if (basic_rates && is_basic)
					*basic_rates |= BIT(j);
			}
		}
	}
	return supp_rates;
}

void ieee80211_stop_device(struct ieee80211_local *local)
{
	ieee80211_led_radio(local, false);
	ieee80211_mod_tpt_led_trig(local, 0, IEEE80211_TPT_LEDTRIG_FL_RADIO);

	cancel_work_sync(&local->reconfig_filter);

	flush_workqueue(local->workqueue);
	drv_stop(local);
}

static void ieee80211_flush_completed_scan(struct ieee80211_local *local,
					   bool aborted)
{
	/* It's possible that we don't handle the scan completion in
	 * time during suspend, so if it's still marked as completed
	 * here, queue the work and flush it to clean things up.
	 * Instead of calling the worker function directly here, we
	 * really queue it to avoid potential races with other flows
	 * scheduling the same work.
	 */
	if (test_bit(SCAN_COMPLETED, &local->scanning)) {
		/* If coming from reconfiguration failure, abort the scan so
		 * we don't attempt to continue a partial HW scan - which is
		 * possible otherwise if (e.g.) the 2.4 GHz portion was the
		 * completed scan, and a 5 GHz portion is still pending.
		 */
		if (aborted)
			set_bit(SCAN_ABORTED, &local->scanning);
		ieee80211_queue_delayed_work(&local->hw, &local->scan_work, 0);
		flush_delayed_work(&local->scan_work);
	}
}

static void ieee80211_handle_reconfig_failure(struct ieee80211_local *local)
{
	struct ieee80211_sub_if_data *sdata;
	struct ieee80211_chanctx *ctx;

	/*
	 * We get here if during resume the device can't be restarted properly.
	 * We might also get here if this happens during HW reset, which is a
	 * slightly different situation and we need to drop all connections in
	 * the latter case.
	 *
	 * Ask cfg80211 to turn off all interfaces, this will result in more
	 * warnings but at least we'll then get into a clean stopped state.
	 */

	local->resuming = false;
	local->suspended = false;
	local->in_reconfig = false;

	ieee80211_flush_completed_scan(local, true);

	/* scheduled scan clearly can't be running any more, but tell
	 * cfg80211 and clear local state
	 */
	ieee80211_sched_scan_end(local);

	list_for_each_entry(sdata, &local->interfaces, list)
		sdata->flags &= ~IEEE80211_SDATA_IN_DRIVER;

	/* Mark channel contexts as not being in the driver any more to avoid
	 * removing them from the driver during the shutdown process...
	 */
	mutex_lock(&local->chanctx_mtx);
	list_for_each_entry(ctx, &local->chanctx_list, list)
		ctx->driver_present = false;
	mutex_unlock(&local->chanctx_mtx);
}

static void ieee80211_assign_chanctx(struct ieee80211_local *local,
				     struct ieee80211_sub_if_data *sdata)
{
	struct ieee80211_chanctx_conf *conf;
	struct ieee80211_chanctx *ctx;

	if (!local->use_chanctx)
		return;

	mutex_lock(&local->chanctx_mtx);
	conf = rcu_dereference_protected(sdata->vif.chanctx_conf,
					 lockdep_is_held(&local->chanctx_mtx));
	if (conf) {
		ctx = container_of(conf, struct ieee80211_chanctx, conf);
		drv_assign_vif_chanctx(local, sdata, ctx);
	}
	mutex_unlock(&local->chanctx_mtx);
}

static void ieee80211_reconfig_stations(struct ieee80211_sub_if_data *sdata)
{
	struct ieee80211_local *local = sdata->local;
	struct sta_info *sta;

	/* add STAs back */
	mutex_lock(&local->sta_mtx);
	list_for_each_entry(sta, &local->sta_list, list) {
		enum ieee80211_sta_state state;

		if (!sta->uploaded || sta->sdata != sdata)
			continue;

		for (state = IEEE80211_STA_NOTEXIST;
		     state < sta->sta_state; state++)
			WARN_ON(drv_sta_state(local, sta->sdata, sta, state,
					      state + 1));
	}
	mutex_unlock(&local->sta_mtx);
}

static int ieee80211_reconfig_nan(struct ieee80211_sub_if_data *sdata)
{
	struct cfg80211_nan_func *func, **funcs;
	int res, id, i = 0;

	res = drv_start_nan(sdata->local, sdata,
			    &sdata->u.nan.conf);
	if (WARN_ON(res))
		return res;

	funcs = kcalloc(sdata->local->hw.max_nan_de_entries + 1,
			sizeof(*funcs),
			GFP_KERNEL);
	if (!funcs)
		return -ENOMEM;

	/* Add all the functions:
	 * This is a little bit ugly. We need to call a potentially sleeping
	 * callback for each NAN function, so we can't hold the spinlock.
	 */
	spin_lock_bh(&sdata->u.nan.func_lock);

	idr_for_each_entry(&sdata->u.nan.function_inst_ids, func, id)
		funcs[i++] = func;

	spin_unlock_bh(&sdata->u.nan.func_lock);

	for (i = 0; funcs[i]; i++) {
		res = drv_add_nan_func(sdata->local, sdata, funcs[i]);
		if (WARN_ON(res))
			ieee80211_nan_func_terminated(&sdata->vif,
						      funcs[i]->instance_id,
						      NL80211_NAN_FUNC_TERM_REASON_ERROR,
						      GFP_KERNEL);
	}

	kfree(funcs);

	return 0;
}

int ieee80211_reconfig(struct ieee80211_local *local)
{
	struct ieee80211_hw *hw = &local->hw;
	struct ieee80211_sub_if_data *sdata;
	struct ieee80211_chanctx *ctx;
	struct sta_info *sta;
	int res, i;
	bool reconfig_due_to_wowlan = false;
	struct ieee80211_sub_if_data *sched_scan_sdata;
	struct cfg80211_sched_scan_request *sched_scan_req;
	bool sched_scan_stopped = false;
	bool suspended = local->suspended;

	/* nothing to do if HW shouldn't run */
	if (!local->open_count)
		goto wake_up;

#ifdef CONFIG_PM
	if (suspended)
		local->resuming = true;

	if (local->wowlan) {
		/*
		 * In the wowlan case, both mac80211 and the device
		 * are functional when the resume op is called, so
		 * clear local->suspended so the device could operate
		 * normally (e.g. pass rx frames).
		 */
		local->suspended = false;
		res = drv_resume(local);
		local->wowlan = false;
		if (res < 0) {
			local->resuming = false;
			return res;
		}
		if (res == 0)
			goto wake_up;
		WARN_ON(res > 1);
		/*
		 * res is 1, which means the driver requested
		 * to go through a regular reset on wakeup.
		 * restore local->suspended in this case.
		 */
		reconfig_due_to_wowlan = true;
		local->suspended = true;
	}
#endif

	/*
	 * In case of hw_restart during suspend (without wowlan),
	 * cancel restart work, as we are reconfiguring the device
	 * anyway.
	 * Note that restart_work is scheduled on a frozen workqueue,
	 * so we can't deadlock in this case.
	 */
	if (suspended && local->in_reconfig && !reconfig_due_to_wowlan)
		cancel_work_sync(&local->restart_work);

	local->started = false;

	/*
	 * Upon resume hardware can sometimes be goofy due to
	 * various platform / driver / bus issues, so restarting
	 * the device may at times not work immediately. Propagate
	 * the error.
	 */
	res = drv_start(local);
	if (res) {
		if (suspended)
			WARN(1, "Hardware became unavailable upon resume. This could be a software issue prior to suspend or a hardware issue.\n");
		else
			WARN(1, "Hardware became unavailable during restart.\n");
		ieee80211_handle_reconfig_failure(local);
		return res;
	}

	/* setup fragmentation threshold */
	drv_set_frag_threshold(local, hw->wiphy->frag_threshold);

	/* setup RTS threshold */
	drv_set_rts_threshold(local, hw->wiphy->rts_threshold);

	/* reset coverage class */
	drv_set_coverage_class(local, hw->wiphy->coverage_class);

	ieee80211_led_radio(local, true);
	ieee80211_mod_tpt_led_trig(local,
				   IEEE80211_TPT_LEDTRIG_FL_RADIO, 0);

	/* add interfaces */
	sdata = wiphy_dereference(local->hw.wiphy, local->monitor_sdata);
	if (sdata) {
		/* in HW restart it exists already */
		WARN_ON(local->resuming);
		res = drv_add_interface(local, sdata);
		if (WARN_ON(res)) {
			RCU_INIT_POINTER(local->monitor_sdata, NULL);
			synchronize_net();
			kfree(sdata);
		}
	}

	list_for_each_entry(sdata, &local->interfaces, list) {
		if (sdata->vif.type != NL80211_IFTYPE_AP_VLAN &&
		    sdata->vif.type != NL80211_IFTYPE_MONITOR &&
		    ieee80211_sdata_running(sdata)) {
			res = drv_add_interface(local, sdata);
			if (WARN_ON(res))
				break;
		}
	}

	/* If adding any of the interfaces failed above, roll back and
	 * report failure.
	 */
	if (res) {
		list_for_each_entry_continue_reverse(sdata, &local->interfaces,
						     list)
			if (sdata->vif.type != NL80211_IFTYPE_AP_VLAN &&
			    sdata->vif.type != NL80211_IFTYPE_MONITOR &&
			    ieee80211_sdata_running(sdata))
				drv_remove_interface(local, sdata);
		ieee80211_handle_reconfig_failure(local);
		return res;
	}

	/* add channel contexts */
	if (local->use_chanctx) {
		mutex_lock(&local->chanctx_mtx);
		list_for_each_entry(ctx, &local->chanctx_list, list)
			if (ctx->replace_state !=
			    IEEE80211_CHANCTX_REPLACES_OTHER)
				WARN_ON(drv_add_chanctx(local, ctx));
		mutex_unlock(&local->chanctx_mtx);

		sdata = wiphy_dereference(local->hw.wiphy,
					  local->monitor_sdata);
		if (sdata && ieee80211_sdata_running(sdata))
			ieee80211_assign_chanctx(local, sdata);
	}

	/* reconfigure hardware */
	ieee80211_hw_config(local, ~0);

	ieee80211_configure_filter(local);

	/* Finally also reconfigure all the BSS information */
	list_for_each_entry(sdata, &local->interfaces, list) {
		u32 changed;

		if (!ieee80211_sdata_running(sdata))
			continue;

		ieee80211_assign_chanctx(local, sdata);

		switch (sdata->vif.type) {
		case NL80211_IFTYPE_AP_VLAN:
		case NL80211_IFTYPE_MONITOR:
			break;
		case NL80211_IFTYPE_ADHOC:
			if (sdata->vif.bss_conf.ibss_joined)
				WARN_ON(drv_join_ibss(local, sdata));
			fallthrough;
		default:
			ieee80211_reconfig_stations(sdata);
			fallthrough;
		case NL80211_IFTYPE_AP: /* AP stations are handled later */
			for (i = 0; i < IEEE80211_NUM_ACS; i++)
				drv_conf_tx(local, sdata, i,
					    &sdata->tx_conf[i]);
			break;
		}

		/* common change flags for all interface types */
		changed = BSS_CHANGED_ERP_CTS_PROT |
			  BSS_CHANGED_ERP_PREAMBLE |
			  BSS_CHANGED_ERP_SLOT |
			  BSS_CHANGED_HT |
			  BSS_CHANGED_BASIC_RATES |
			  BSS_CHANGED_BEACON_INT |
			  BSS_CHANGED_BSSID |
			  BSS_CHANGED_CQM |
			  BSS_CHANGED_QOS |
			  BSS_CHANGED_IDLE |
			  BSS_CHANGED_TXPOWER |
			  BSS_CHANGED_MCAST_RATE;

		if (sdata->vif.mu_mimo_owner)
			changed |= BSS_CHANGED_MU_GROUPS;

		switch (sdata->vif.type) {
		case NL80211_IFTYPE_STATION:
			changed |= BSS_CHANGED_ASSOC |
				   BSS_CHANGED_ARP_FILTER |
				   BSS_CHANGED_PS;

			/* Re-send beacon info report to the driver */
			if (sdata->u.mgd.have_beacon)
				changed |= BSS_CHANGED_BEACON_INFO;

			if (sdata->vif.bss_conf.max_idle_period ||
			    sdata->vif.bss_conf.protected_keep_alive)
				changed |= BSS_CHANGED_KEEP_ALIVE;

			sdata_lock(sdata);
			ieee80211_bss_info_change_notify(sdata, changed);
			sdata_unlock(sdata);
			break;
		case NL80211_IFTYPE_OCB:
			changed |= BSS_CHANGED_OCB;
			ieee80211_bss_info_change_notify(sdata, changed);
			break;
		case NL80211_IFTYPE_ADHOC:
			changed |= BSS_CHANGED_IBSS;
			fallthrough;
		case NL80211_IFTYPE_AP:
			changed |= BSS_CHANGED_SSID | BSS_CHANGED_P2P_PS;

			if (sdata->vif.bss_conf.ftm_responder == 1 &&
			    wiphy_ext_feature_isset(sdata->local->hw.wiphy,
					NL80211_EXT_FEATURE_ENABLE_FTM_RESPONDER))
				changed |= BSS_CHANGED_FTM_RESPONDER;

			if (sdata->vif.type == NL80211_IFTYPE_AP) {
				changed |= BSS_CHANGED_AP_PROBE_RESP;

				if (rcu_access_pointer(sdata->u.ap.beacon))
					drv_start_ap(local, sdata);
			}
			fallthrough;
		case NL80211_IFTYPE_MESH_POINT:
			if (sdata->vif.bss_conf.enable_beacon) {
				changed |= BSS_CHANGED_BEACON |
					   BSS_CHANGED_BEACON_ENABLED;
				ieee80211_bss_info_change_notify(sdata, changed);
			}
			break;
		case NL80211_IFTYPE_NAN:
			res = ieee80211_reconfig_nan(sdata);
			if (res < 0) {
				ieee80211_handle_reconfig_failure(local);
				return res;
			}
			break;
		case NL80211_IFTYPE_AP_VLAN:
		case NL80211_IFTYPE_MONITOR:
		case NL80211_IFTYPE_P2P_DEVICE:
			/* nothing to do */
			break;
		case NL80211_IFTYPE_UNSPECIFIED:
		case NUM_NL80211_IFTYPES:
		case NL80211_IFTYPE_P2P_CLIENT:
		case NL80211_IFTYPE_P2P_GO:
		case NL80211_IFTYPE_WDS:
			WARN_ON(1);
			break;
		}
	}

	ieee80211_recalc_ps(local);

	/*
	 * The sta might be in psm against the ap (e.g. because
	 * this was the state before a hw restart), so we
	 * explicitly send a null packet in order to make sure
	 * it'll sync against the ap (and get out of psm).
	 */
	if (!(local->hw.conf.flags & IEEE80211_CONF_PS)) {
		list_for_each_entry(sdata, &local->interfaces, list) {
			if (sdata->vif.type != NL80211_IFTYPE_STATION)
				continue;
			if (!sdata->u.mgd.associated)
				continue;

			ieee80211_send_nullfunc(local, sdata, false);
		}
	}

	/* APs are now beaconing, add back stations */
	mutex_lock(&local->sta_mtx);
	list_for_each_entry(sta, &local->sta_list, list) {
		enum ieee80211_sta_state state;

		if (!sta->uploaded)
			continue;

		if (sta->sdata->vif.type != NL80211_IFTYPE_AP &&
		    sta->sdata->vif.type != NL80211_IFTYPE_AP_VLAN)
			continue;

		for (state = IEEE80211_STA_NOTEXIST;
		     state < sta->sta_state; state++)
			WARN_ON(drv_sta_state(local, sta->sdata, sta, state,
					      state + 1));
	}
	mutex_unlock(&local->sta_mtx);

	/* add back keys */
	list_for_each_entry(sdata, &local->interfaces, list)
		ieee80211_reenable_keys(sdata);

	/* Reconfigure sched scan if it was interrupted by FW restart */
	mutex_lock(&local->mtx);
	sched_scan_sdata = rcu_dereference_protected(local->sched_scan_sdata,
						lockdep_is_held(&local->mtx));
	sched_scan_req = rcu_dereference_protected(local->sched_scan_req,
						lockdep_is_held(&local->mtx));
	if (sched_scan_sdata && sched_scan_req)
		/*
		 * Sched scan stopped, but we don't want to report it. Instead,
		 * we're trying to reschedule. However, if more than one scan
		 * plan was set, we cannot reschedule since we don't know which
		 * scan plan was currently running (and some scan plans may have
		 * already finished).
		 */
		if (sched_scan_req->n_scan_plans > 1 ||
		    __ieee80211_request_sched_scan_start(sched_scan_sdata,
							 sched_scan_req)) {
			RCU_INIT_POINTER(local->sched_scan_sdata, NULL);
			RCU_INIT_POINTER(local->sched_scan_req, NULL);
			sched_scan_stopped = true;
		}
	mutex_unlock(&local->mtx);

	if (sched_scan_stopped)
		cfg80211_sched_scan_stopped_locked(local->hw.wiphy, 0);

 wake_up:

	if (local->monitors == local->open_count && local->monitors > 0)
		ieee80211_add_virtual_monitor(local);

	/*
	 * Clear the WLAN_STA_BLOCK_BA flag so new aggregation
	 * sessions can be established after a resume.
	 *
	 * Also tear down aggregation sessions since reconfiguring
	 * them in a hardware restart scenario is not easily done
	 * right now, and the hardware will have lost information
	 * about the sessions, but we and the AP still think they
	 * are active. This is really a workaround though.
	 */
	if (ieee80211_hw_check(hw, AMPDU_AGGREGATION)) {
		mutex_lock(&local->sta_mtx);

		list_for_each_entry(sta, &local->sta_list, list) {
			if (!local->resuming)
				ieee80211_sta_tear_down_BA_sessions(
						sta, AGG_STOP_LOCAL_REQUEST);
			clear_sta_flag(sta, WLAN_STA_BLOCK_BA);
		}

		mutex_unlock(&local->sta_mtx);
	}

	/*
	 * If this is for hw restart things are still running.
	 * We may want to change that later, however.
	 */
	if (local->open_count && (!suspended || reconfig_due_to_wowlan))
		drv_reconfig_complete(local, IEEE80211_RECONFIG_TYPE_RESTART);

	if (local->in_reconfig) {
		local->in_reconfig = false;
		barrier();

		/* Restart deferred ROCs */
		mutex_lock(&local->mtx);
		ieee80211_start_next_roc(local);
		mutex_unlock(&local->mtx);

		/* Requeue all works */
		list_for_each_entry(sdata, &local->interfaces, list)
			ieee80211_queue_work(&local->hw, &sdata->work);
	}

	ieee80211_wake_queues_by_reason(hw, IEEE80211_MAX_QUEUE_MAP,
					IEEE80211_QUEUE_STOP_REASON_SUSPEND,
					false);

	if (!suspended)
		return 0;

#ifdef CONFIG_PM
	/* first set suspended false, then resuming */
	local->suspended = false;
	mb();
	local->resuming = false;

	ieee80211_flush_completed_scan(local, false);

	if (local->open_count && !reconfig_due_to_wowlan)
		drv_reconfig_complete(local, IEEE80211_RECONFIG_TYPE_SUSPEND);

	list_for_each_entry(sdata, &local->interfaces, list) {
		if (!ieee80211_sdata_running(sdata))
			continue;
		if (sdata->vif.type == NL80211_IFTYPE_STATION)
			ieee80211_sta_restart(sdata);
	}

	mod_timer(&local->sta_cleanup, jiffies + 1);
#else
	WARN_ON(1);
#endif

	return 0;
}

void ieee80211_resume_disconnect(struct ieee80211_vif *vif)
{
	struct ieee80211_sub_if_data *sdata;
	struct ieee80211_local *local;
	struct ieee80211_key *key;

	if (WARN_ON(!vif))
		return;

	sdata = vif_to_sdata(vif);
	local = sdata->local;

	if (WARN_ON(!local->resuming))
		return;

	if (WARN_ON(vif->type != NL80211_IFTYPE_STATION))
		return;

	sdata->flags |= IEEE80211_SDATA_DISCONNECT_RESUME;

	mutex_lock(&local->key_mtx);
	list_for_each_entry(key, &sdata->key_list, list)
		key->flags |= KEY_FLAG_TAINTED;
	mutex_unlock(&local->key_mtx);
}
EXPORT_SYMBOL_GPL(ieee80211_resume_disconnect);

void ieee80211_recalc_smps(struct ieee80211_sub_if_data *sdata)
{
	struct ieee80211_local *local = sdata->local;
	struct ieee80211_chanctx_conf *chanctx_conf;
	struct ieee80211_chanctx *chanctx;

	mutex_lock(&local->chanctx_mtx);

	chanctx_conf = rcu_dereference_protected(sdata->vif.chanctx_conf,
					lockdep_is_held(&local->chanctx_mtx));

	/*
	 * This function can be called from a work, thus it may be possible
	 * that the chanctx_conf is removed (due to a disconnection, for
	 * example).
	 * So nothing should be done in such case.
	 */
	if (!chanctx_conf)
		goto unlock;

	chanctx = container_of(chanctx_conf, struct ieee80211_chanctx, conf);
	ieee80211_recalc_smps_chanctx(local, chanctx);
 unlock:
	mutex_unlock(&local->chanctx_mtx);
}

void ieee80211_recalc_min_chandef(struct ieee80211_sub_if_data *sdata)
{
	struct ieee80211_local *local = sdata->local;
	struct ieee80211_chanctx_conf *chanctx_conf;
	struct ieee80211_chanctx *chanctx;

	mutex_lock(&local->chanctx_mtx);

	chanctx_conf = rcu_dereference_protected(sdata->vif.chanctx_conf,
					lockdep_is_held(&local->chanctx_mtx));

	if (WARN_ON_ONCE(!chanctx_conf))
		goto unlock;

	chanctx = container_of(chanctx_conf, struct ieee80211_chanctx, conf);
	ieee80211_recalc_chanctx_min_def(local, chanctx);
 unlock:
	mutex_unlock(&local->chanctx_mtx);
}

size_t ieee80211_ie_split_vendor(const u8 *ies, size_t ielen, size_t offset)
{
	size_t pos = offset;

	while (pos < ielen && ies[pos] != WLAN_EID_VENDOR_SPECIFIC)
		pos += 2 + ies[pos + 1];

	return pos;
}

static void _ieee80211_enable_rssi_reports(struct ieee80211_sub_if_data *sdata,
					    int rssi_min_thold,
					    int rssi_max_thold)
{
	trace_api_enable_rssi_reports(sdata, rssi_min_thold, rssi_max_thold);

	if (WARN_ON(sdata->vif.type != NL80211_IFTYPE_STATION))
		return;

	/*
	 * Scale up threshold values before storing it, as the RSSI averaging
	 * algorithm uses a scaled up value as well. Change this scaling
	 * factor if the RSSI averaging algorithm changes.
	 */
	sdata->u.mgd.rssi_min_thold = rssi_min_thold*16;
	sdata->u.mgd.rssi_max_thold = rssi_max_thold*16;
}

void ieee80211_enable_rssi_reports(struct ieee80211_vif *vif,
				    int rssi_min_thold,
				    int rssi_max_thold)
{
	struct ieee80211_sub_if_data *sdata = vif_to_sdata(vif);

	WARN_ON(rssi_min_thold == rssi_max_thold ||
		rssi_min_thold > rssi_max_thold);

	_ieee80211_enable_rssi_reports(sdata, rssi_min_thold,
				       rssi_max_thold);
}
EXPORT_SYMBOL(ieee80211_enable_rssi_reports);

void ieee80211_disable_rssi_reports(struct ieee80211_vif *vif)
{
	struct ieee80211_sub_if_data *sdata = vif_to_sdata(vif);

	_ieee80211_enable_rssi_reports(sdata, 0, 0);
}
EXPORT_SYMBOL(ieee80211_disable_rssi_reports);

u8 *ieee80211_ie_build_ht_cap(u8 *pos, struct ieee80211_sta_ht_cap *ht_cap,
			      u16 cap)
{
	__le16 tmp;

	*pos++ = WLAN_EID_HT_CAPABILITY;
	*pos++ = sizeof(struct ieee80211_ht_cap);
	memset(pos, 0, sizeof(struct ieee80211_ht_cap));

	/* capability flags */
	tmp = cpu_to_le16(cap);
	memcpy(pos, &tmp, sizeof(u16));
	pos += sizeof(u16);

	/* AMPDU parameters */
	*pos++ = ht_cap->ampdu_factor |
		 (ht_cap->ampdu_density <<
			IEEE80211_HT_AMPDU_PARM_DENSITY_SHIFT);

	/* MCS set */
	memcpy(pos, &ht_cap->mcs, sizeof(ht_cap->mcs));
	pos += sizeof(ht_cap->mcs);

	/* extended capabilities */
	pos += sizeof(__le16);

	/* BF capabilities */
	pos += sizeof(__le32);

	/* antenna selection */
	pos += sizeof(u8);

	return pos;
}

u8 *ieee80211_ie_build_vht_cap(u8 *pos, struct ieee80211_sta_vht_cap *vht_cap,
			       u32 cap)
{
	__le32 tmp;

	*pos++ = WLAN_EID_VHT_CAPABILITY;
	*pos++ = sizeof(struct ieee80211_vht_cap);
	memset(pos, 0, sizeof(struct ieee80211_vht_cap));

	/* capability flags */
	tmp = cpu_to_le32(cap);
	memcpy(pos, &tmp, sizeof(u32));
	pos += sizeof(u32);

	/* VHT MCS set */
	memcpy(pos, &vht_cap->vht_mcs, sizeof(vht_cap->vht_mcs));
	pos += sizeof(vht_cap->vht_mcs);

	return pos;
}

u8 ieee80211_ie_len_he_cap(struct ieee80211_sub_if_data *sdata, u8 iftype)
{
	const struct ieee80211_sta_he_cap *he_cap;
	struct ieee80211_supported_band *sband;
	u8 n;

	sband = ieee80211_get_sband(sdata);
	if (!sband)
		return 0;

	he_cap = ieee80211_get_he_iftype_cap(sband, iftype);
	if (!he_cap)
		return 0;

	n = ieee80211_he_mcs_nss_size(&he_cap->he_cap_elem);
	return 2 + 1 +
	       sizeof(he_cap->he_cap_elem) + n +
	       ieee80211_he_ppe_size(he_cap->ppe_thres[0],
				     he_cap->he_cap_elem.phy_cap_info);
}

u8 *ieee80211_ie_build_he_cap(u8 *pos,
			      const struct ieee80211_sta_he_cap *he_cap,
			      u8 *end)
{
	u8 n;
	u8 ie_len;
	u8 *orig_pos = pos;

	/* Make sure we have place for the IE */
	/*
	 * TODO: the 1 added is because this temporarily is under the EXTENSION
	 * IE. Get rid of it when it moves.
	 */
	if (!he_cap)
		return orig_pos;

	n = ieee80211_he_mcs_nss_size(&he_cap->he_cap_elem);
	ie_len = 2 + 1 +
		 sizeof(he_cap->he_cap_elem) + n +
		 ieee80211_he_ppe_size(he_cap->ppe_thres[0],
				       he_cap->he_cap_elem.phy_cap_info);

	if ((end - pos) < ie_len)
		return orig_pos;

	*pos++ = WLAN_EID_EXTENSION;
	pos++; /* We'll set the size later below */
	*pos++ = WLAN_EID_EXT_HE_CAPABILITY;

	/* Fixed data */
	memcpy(pos, &he_cap->he_cap_elem, sizeof(he_cap->he_cap_elem));
	pos += sizeof(he_cap->he_cap_elem);

	memcpy(pos, &he_cap->he_mcs_nss_supp, n);
	pos += n;

	/* Check if PPE Threshold should be present */
	if ((he_cap->he_cap_elem.phy_cap_info[6] &
	     IEEE80211_HE_PHY_CAP6_PPE_THRESHOLD_PRESENT) == 0)
		goto end;

	/*
	 * Calculate how many PPET16/PPET8 pairs are to come. Algorithm:
	 * (NSS_M1 + 1) x (num of 1 bits in RU_INDEX_BITMASK)
	 */
	n = hweight8(he_cap->ppe_thres[0] &
		     IEEE80211_PPE_THRES_RU_INDEX_BITMASK_MASK);
	n *= (1 + ((he_cap->ppe_thres[0] & IEEE80211_PPE_THRES_NSS_MASK) >>
		   IEEE80211_PPE_THRES_NSS_POS));

	/*
	 * Each pair is 6 bits, and we need to add the 7 "header" bits to the
	 * total size.
	 */
	n = (n * IEEE80211_PPE_THRES_INFO_PPET_SIZE * 2) + 7;
	n = DIV_ROUND_UP(n, 8);

	/* Copy PPE Thresholds */
	memcpy(pos, &he_cap->ppe_thres, n);
	pos += n;

end:
	orig_pos[1] = (pos - orig_pos) - 2;
	return pos;
}

void ieee80211_ie_build_he_6ghz_cap(struct ieee80211_sub_if_data *sdata,
				    struct sk_buff *skb)
{
	struct ieee80211_supported_band *sband;
	const struct ieee80211_sband_iftype_data *iftd;
	enum nl80211_iftype iftype = ieee80211_vif_type_p2p(&sdata->vif);
	u8 *pos;
	u16 cap;

	if (!cfg80211_any_usable_channels(sdata->local->hw.wiphy,
					  BIT(NL80211_BAND_6GHZ),
					  IEEE80211_CHAN_NO_HE))
		return;

	sband = sdata->local->hw.wiphy->bands[NL80211_BAND_6GHZ];

	iftd = ieee80211_get_sband_iftype_data(sband, iftype);
	if (!iftd)
		return;

	/* Check for device HE 6 GHz capability before adding element */
	if (!iftd->he_6ghz_capa.capa)
		return;

	cap = le16_to_cpu(iftd->he_6ghz_capa.capa);
	cap &= ~IEEE80211_HE_6GHZ_CAP_SM_PS;

	switch (sdata->smps_mode) {
	case IEEE80211_SMPS_AUTOMATIC:
	case IEEE80211_SMPS_NUM_MODES:
		WARN_ON(1);
		fallthrough;
	case IEEE80211_SMPS_OFF:
		cap |= u16_encode_bits(WLAN_HT_CAP_SM_PS_DISABLED,
				       IEEE80211_HE_6GHZ_CAP_SM_PS);
		break;
	case IEEE80211_SMPS_STATIC:
		cap |= u16_encode_bits(WLAN_HT_CAP_SM_PS_STATIC,
				       IEEE80211_HE_6GHZ_CAP_SM_PS);
		break;
	case IEEE80211_SMPS_DYNAMIC:
		cap |= u16_encode_bits(WLAN_HT_CAP_SM_PS_DYNAMIC,
				       IEEE80211_HE_6GHZ_CAP_SM_PS);
		break;
	}

	pos = skb_put(skb, 2 + 1 + sizeof(cap));
	ieee80211_write_he_6ghz_cap(pos, cpu_to_le16(cap),
				    pos + 2 + 1 + sizeof(cap));
}

u8 *ieee80211_ie_build_ht_oper(u8 *pos, struct ieee80211_sta_ht_cap *ht_cap,
			       const struct cfg80211_chan_def *chandef,
			       u16 prot_mode, bool rifs_mode)
{
	struct ieee80211_ht_operation *ht_oper;
	/* Build HT Information */
	*pos++ = WLAN_EID_HT_OPERATION;
	*pos++ = sizeof(struct ieee80211_ht_operation);
	ht_oper = (struct ieee80211_ht_operation *)pos;
	ht_oper->primary_chan = ieee80211_frequency_to_channel(
					chandef->chan->center_freq);
	switch (chandef->width) {
	case NL80211_CHAN_WIDTH_160:
	case NL80211_CHAN_WIDTH_80P80:
	case NL80211_CHAN_WIDTH_80:
	case NL80211_CHAN_WIDTH_40:
		if (chandef->center_freq1 > chandef->chan->center_freq)
			ht_oper->ht_param = IEEE80211_HT_PARAM_CHA_SEC_ABOVE;
		else
			ht_oper->ht_param = IEEE80211_HT_PARAM_CHA_SEC_BELOW;
		break;
	default:
		ht_oper->ht_param = IEEE80211_HT_PARAM_CHA_SEC_NONE;
		break;
	}
	if (ht_cap->cap & IEEE80211_HT_CAP_SUP_WIDTH_20_40 &&
	    chandef->width != NL80211_CHAN_WIDTH_20_NOHT &&
	    chandef->width != NL80211_CHAN_WIDTH_20)
		ht_oper->ht_param |= IEEE80211_HT_PARAM_CHAN_WIDTH_ANY;

	if (rifs_mode)
		ht_oper->ht_param |= IEEE80211_HT_PARAM_RIFS_MODE;

	ht_oper->operation_mode = cpu_to_le16(prot_mode);
	ht_oper->stbc_param = 0x0000;

	/* It seems that Basic MCS set and Supported MCS set
	   are identical for the first 10 bytes */
	memset(&ht_oper->basic_set, 0, 16);
	memcpy(&ht_oper->basic_set, &ht_cap->mcs, 10);

	return pos + sizeof(struct ieee80211_ht_operation);
}

void ieee80211_ie_build_wide_bw_cs(u8 *pos,
				   const struct cfg80211_chan_def *chandef)
{
	*pos++ = WLAN_EID_WIDE_BW_CHANNEL_SWITCH;	/* EID */
	*pos++ = 3;					/* IE length */
	/* New channel width */
	switch (chandef->width) {
	case NL80211_CHAN_WIDTH_80:
		*pos++ = IEEE80211_VHT_CHANWIDTH_80MHZ;
		break;
	case NL80211_CHAN_WIDTH_160:
		*pos++ = IEEE80211_VHT_CHANWIDTH_160MHZ;
		break;
	case NL80211_CHAN_WIDTH_80P80:
		*pos++ = IEEE80211_VHT_CHANWIDTH_80P80MHZ;
		break;
	default:
		*pos++ = IEEE80211_VHT_CHANWIDTH_USE_HT;
	}

	/* new center frequency segment 0 */
	*pos++ = ieee80211_frequency_to_channel(chandef->center_freq1);
	/* new center frequency segment 1 */
	if (chandef->center_freq2)
		*pos++ = ieee80211_frequency_to_channel(chandef->center_freq2);
	else
		*pos++ = 0;
}

u8 *ieee80211_ie_build_vht_oper(u8 *pos, struct ieee80211_sta_vht_cap *vht_cap,
				const struct cfg80211_chan_def *chandef)
{
	struct ieee80211_vht_operation *vht_oper;

	*pos++ = WLAN_EID_VHT_OPERATION;
	*pos++ = sizeof(struct ieee80211_vht_operation);
	vht_oper = (struct ieee80211_vht_operation *)pos;
	vht_oper->center_freq_seg0_idx = ieee80211_frequency_to_channel(
							chandef->center_freq1);
	if (chandef->center_freq2)
		vht_oper->center_freq_seg1_idx =
			ieee80211_frequency_to_channel(chandef->center_freq2);
	else
		vht_oper->center_freq_seg1_idx = 0x00;

	switch (chandef->width) {
	case NL80211_CHAN_WIDTH_160:
		/*
		 * Convert 160 MHz channel width to new style as interop
		 * workaround.
		 */
		vht_oper->chan_width = IEEE80211_VHT_CHANWIDTH_80MHZ;
		vht_oper->center_freq_seg1_idx = vht_oper->center_freq_seg0_idx;
		if (chandef->chan->center_freq < chandef->center_freq1)
			vht_oper->center_freq_seg0_idx -= 8;
		else
			vht_oper->center_freq_seg0_idx += 8;
		break;
	case NL80211_CHAN_WIDTH_80P80:
		/*
		 * Convert 80+80 MHz channel width to new style as interop
		 * workaround.
		 */
		vht_oper->chan_width = IEEE80211_VHT_CHANWIDTH_80MHZ;
		break;
	case NL80211_CHAN_WIDTH_80:
		vht_oper->chan_width = IEEE80211_VHT_CHANWIDTH_80MHZ;
		break;
	default:
		vht_oper->chan_width = IEEE80211_VHT_CHANWIDTH_USE_HT;
		break;
	}

	/* don't require special VHT peer rates */
	vht_oper->basic_mcs_set = cpu_to_le16(0xffff);

	return pos + sizeof(struct ieee80211_vht_operation);
}

u8 *ieee80211_ie_build_he_oper(u8 *pos, struct cfg80211_chan_def *chandef)
{
	struct ieee80211_he_operation *he_oper;
	struct ieee80211_he_6ghz_oper *he_6ghz_op;
	u32 he_oper_params;
	u8 ie_len = 1 + sizeof(struct ieee80211_he_operation);

	if (chandef->chan->band == NL80211_BAND_6GHZ)
		ie_len += sizeof(struct ieee80211_he_6ghz_oper);

	*pos++ = WLAN_EID_EXTENSION;
	*pos++ = ie_len;
	*pos++ = WLAN_EID_EXT_HE_OPERATION;

	he_oper_params = 0;
	he_oper_params |= u32_encode_bits(1023, /* disabled */
				IEEE80211_HE_OPERATION_RTS_THRESHOLD_MASK);
	he_oper_params |= u32_encode_bits(1,
				IEEE80211_HE_OPERATION_ER_SU_DISABLE);
	he_oper_params |= u32_encode_bits(1,
				IEEE80211_HE_OPERATION_BSS_COLOR_DISABLED);
	if (chandef->chan->band == NL80211_BAND_6GHZ)
		he_oper_params |= u32_encode_bits(1,
				IEEE80211_HE_OPERATION_6GHZ_OP_INFO);

	he_oper = (struct ieee80211_he_operation *)pos;
	he_oper->he_oper_params = cpu_to_le32(he_oper_params);

	/* don't require special HE peer rates */
	he_oper->he_mcs_nss_set = cpu_to_le16(0xffff);
	pos += sizeof(struct ieee80211_he_operation);

	if (chandef->chan->band != NL80211_BAND_6GHZ)
		goto out;

	/* TODO add VHT operational */
	he_6ghz_op = (struct ieee80211_he_6ghz_oper *)pos;
	he_6ghz_op->minrate = 6; /* 6 Mbps */
	he_6ghz_op->primary =
		ieee80211_frequency_to_channel(chandef->chan->center_freq);
	he_6ghz_op->ccfs0 =
		ieee80211_frequency_to_channel(chandef->center_freq1);
	if (chandef->center_freq2)
		he_6ghz_op->ccfs1 =
			ieee80211_frequency_to_channel(chandef->center_freq2);
	else
		he_6ghz_op->ccfs1 = 0;

	switch (chandef->width) {
	case NL80211_CHAN_WIDTH_160:
		/* Convert 160 MHz channel width to new style as interop
		 * workaround.
		 */
		he_6ghz_op->control =
			IEEE80211_HE_6GHZ_OPER_CTRL_CHANWIDTH_160MHZ;
		he_6ghz_op->ccfs1 = he_6ghz_op->ccfs0;
		if (chandef->chan->center_freq < chandef->center_freq1)
			he_6ghz_op->ccfs0 -= 8;
		else
			he_6ghz_op->ccfs0 += 8;
		fallthrough;
	case NL80211_CHAN_WIDTH_80P80:
		he_6ghz_op->control =
			IEEE80211_HE_6GHZ_OPER_CTRL_CHANWIDTH_160MHZ;
		break;
	case NL80211_CHAN_WIDTH_80:
		he_6ghz_op->control =
			IEEE80211_HE_6GHZ_OPER_CTRL_CHANWIDTH_80MHZ;
		break;
	case NL80211_CHAN_WIDTH_40:
		he_6ghz_op->control =
			IEEE80211_HE_6GHZ_OPER_CTRL_CHANWIDTH_40MHZ;
		break;
	default:
		he_6ghz_op->control =
			IEEE80211_HE_6GHZ_OPER_CTRL_CHANWIDTH_20MHZ;
		break;
	}

	pos += sizeof(struct ieee80211_he_6ghz_oper);

out:
	return pos;
}

bool ieee80211_chandef_ht_oper(const struct ieee80211_ht_operation *ht_oper,
			       struct cfg80211_chan_def *chandef)
{
	enum nl80211_channel_type channel_type;

	if (!ht_oper)
		return false;

	switch (ht_oper->ht_param & IEEE80211_HT_PARAM_CHA_SEC_OFFSET) {
	case IEEE80211_HT_PARAM_CHA_SEC_NONE:
		channel_type = NL80211_CHAN_HT20;
		break;
	case IEEE80211_HT_PARAM_CHA_SEC_ABOVE:
		channel_type = NL80211_CHAN_HT40PLUS;
		break;
	case IEEE80211_HT_PARAM_CHA_SEC_BELOW:
		channel_type = NL80211_CHAN_HT40MINUS;
		break;
	default:
		channel_type = NL80211_CHAN_NO_HT;
		return false;
	}

	cfg80211_chandef_create(chandef, chandef->chan, channel_type);
	return true;
}

bool ieee80211_chandef_vht_oper(struct ieee80211_hw *hw, u32 vht_cap_info,
				const struct ieee80211_vht_operation *oper,
				const struct ieee80211_ht_operation *htop,
				struct cfg80211_chan_def *chandef)
{
	struct cfg80211_chan_def new = *chandef;
	int cf0, cf1;
	int ccfs0, ccfs1, ccfs2;
	int ccf0, ccf1;
	u32 vht_cap;
	bool support_80_80 = false;
	bool support_160 = false;
	u8 ext_nss_bw_supp = u32_get_bits(vht_cap_info,
					  IEEE80211_VHT_CAP_EXT_NSS_BW_MASK);
	u8 supp_chwidth = u32_get_bits(vht_cap_info,
				       IEEE80211_VHT_CAP_SUPP_CHAN_WIDTH_MASK);

	if (!oper || !htop)
		return false;

	vht_cap = hw->wiphy->bands[chandef->chan->band]->vht_cap.cap;
	support_160 = (vht_cap & (IEEE80211_VHT_CAP_SUPP_CHAN_WIDTH_MASK |
				  IEEE80211_VHT_CAP_EXT_NSS_BW_MASK));
	support_80_80 = ((vht_cap &
			 IEEE80211_VHT_CAP_SUPP_CHAN_WIDTH_160_80PLUS80MHZ) ||
			(vht_cap & IEEE80211_VHT_CAP_SUPP_CHAN_WIDTH_160MHZ &&
			 vht_cap & IEEE80211_VHT_CAP_EXT_NSS_BW_MASK) ||
			((vht_cap & IEEE80211_VHT_CAP_EXT_NSS_BW_MASK) >>
				    IEEE80211_VHT_CAP_EXT_NSS_BW_SHIFT > 1));
	ccfs0 = oper->center_freq_seg0_idx;
	ccfs1 = oper->center_freq_seg1_idx;
	ccfs2 = (le16_to_cpu(htop->operation_mode) &
				IEEE80211_HT_OP_MODE_CCFS2_MASK)
			>> IEEE80211_HT_OP_MODE_CCFS2_SHIFT;

	ccf0 = ccfs0;

	/* if not supported, parse as though we didn't understand it */
	if (!ieee80211_hw_check(hw, SUPPORTS_VHT_EXT_NSS_BW))
		ext_nss_bw_supp = 0;

	/*
	 * Cf. IEEE 802.11 Table 9-250
	 *
	 * We really just consider that because it's inefficient to connect
	 * at a higher bandwidth than we'll actually be able to use.
	 */
	switch ((supp_chwidth << 4) | ext_nss_bw_supp) {
	default:
	case 0x00:
		ccf1 = 0;
		support_160 = false;
		support_80_80 = false;
		break;
	case 0x01:
		support_80_80 = false;
		fallthrough;
	case 0x02:
	case 0x03:
		ccf1 = ccfs2;
		break;
	case 0x10:
		ccf1 = ccfs1;
		break;
	case 0x11:
	case 0x12:
		if (!ccfs1)
			ccf1 = ccfs2;
		else
			ccf1 = ccfs1;
		break;
	case 0x13:
	case 0x20:
	case 0x23:
		ccf1 = ccfs1;
		break;
	}

	cf0 = ieee80211_channel_to_frequency(ccf0, chandef->chan->band);
	cf1 = ieee80211_channel_to_frequency(ccf1, chandef->chan->band);

	switch (oper->chan_width) {
	case IEEE80211_VHT_CHANWIDTH_USE_HT:
		/* just use HT information directly */
		break;
	case IEEE80211_VHT_CHANWIDTH_80MHZ:
		new.width = NL80211_CHAN_WIDTH_80;
		new.center_freq1 = cf0;
		/* If needed, adjust based on the newer interop workaround. */
		if (ccf1) {
			unsigned int diff;

			diff = abs(ccf1 - ccf0);
			if ((diff == 8) && support_160) {
				new.width = NL80211_CHAN_WIDTH_160;
				new.center_freq1 = cf1;
			} else if ((diff > 8) && support_80_80) {
				new.width = NL80211_CHAN_WIDTH_80P80;
				new.center_freq2 = cf1;
			}
		}
		break;
	case IEEE80211_VHT_CHANWIDTH_160MHZ:
		/* deprecated encoding */
		new.width = NL80211_CHAN_WIDTH_160;
		new.center_freq1 = cf0;
		break;
	case IEEE80211_VHT_CHANWIDTH_80P80MHZ:
		/* deprecated encoding */
		new.width = NL80211_CHAN_WIDTH_80P80;
		new.center_freq1 = cf0;
		new.center_freq2 = cf1;
		break;
	default:
		return false;
	}

	if (!cfg80211_chandef_valid(&new))
		return false;

	*chandef = new;
	return true;
}

bool ieee80211_chandef_he_6ghz_oper(struct ieee80211_sub_if_data *sdata,
				    const struct ieee80211_he_operation *he_oper,
				    struct cfg80211_chan_def *chandef)
{
	struct ieee80211_local *local = sdata->local;
	struct ieee80211_supported_band *sband;
	enum nl80211_iftype iftype = ieee80211_vif_type_p2p(&sdata->vif);
	const struct ieee80211_sta_he_cap *he_cap;
	struct cfg80211_chan_def he_chandef = *chandef;
	const struct ieee80211_he_6ghz_oper *he_6ghz_oper;
	struct ieee80211_bss_conf *bss_conf = &sdata->vif.bss_conf;
	bool support_80_80, support_160;
	u8 he_phy_cap;
	u32 freq;

	if (chandef->chan->band != NL80211_BAND_6GHZ)
		return true;

	sband = local->hw.wiphy->bands[NL80211_BAND_6GHZ];

	he_cap = ieee80211_get_he_iftype_cap(sband, iftype);
	if (!he_cap) {
		sdata_info(sdata, "Missing iftype sband data/HE cap");
		return false;
	}

	he_phy_cap = he_cap->he_cap_elem.phy_cap_info[0];
	support_160 =
		he_phy_cap &
		IEEE80211_HE_PHY_CAP0_CHANNEL_WIDTH_SET_160MHZ_IN_5G;
	support_80_80 =
		he_phy_cap &
		IEEE80211_HE_PHY_CAP0_CHANNEL_WIDTH_SET_80PLUS80_MHZ_IN_5G;

	if (!he_oper) {
		sdata_info(sdata,
			   "HE is not advertised on (on %d MHz), expect issues\n",
			   chandef->chan->center_freq);
		return false;
	}

	he_6ghz_oper = ieee80211_he_6ghz_oper(he_oper);

	if (!he_6ghz_oper) {
		sdata_info(sdata,
			   "HE 6GHz operation missing (on %d MHz), expect issues\n",
			   chandef->chan->center_freq);
		return false;
	}

	freq = ieee80211_channel_to_frequency(he_6ghz_oper->primary,
					      NL80211_BAND_6GHZ);
	he_chandef.chan = ieee80211_get_channel(sdata->local->hw.wiphy, freq);

	switch (u8_get_bits(he_6ghz_oper->control,
			    IEEE80211_HE_6GHZ_OPER_CTRL_REG_INFO)) {
	case IEEE80211_6GHZ_CTRL_REG_LPI_AP:
		bss_conf->power_type = IEEE80211_REG_LPI_AP;
		break;
	case IEEE80211_6GHZ_CTRL_REG_SP_AP:
		bss_conf->power_type = IEEE80211_REG_SP_AP;
		break;
	default:
		bss_conf->power_type = IEEE80211_REG_UNSET_AP;
		break;
	}

	switch (u8_get_bits(he_6ghz_oper->control,
			    IEEE80211_HE_6GHZ_OPER_CTRL_CHANWIDTH)) {
	case IEEE80211_HE_6GHZ_OPER_CTRL_CHANWIDTH_20MHZ:
		he_chandef.width = NL80211_CHAN_WIDTH_20;
		break;
	case IEEE80211_HE_6GHZ_OPER_CTRL_CHANWIDTH_40MHZ:
		he_chandef.width = NL80211_CHAN_WIDTH_40;
		break;
	case IEEE80211_HE_6GHZ_OPER_CTRL_CHANWIDTH_80MHZ:
		he_chandef.width = NL80211_CHAN_WIDTH_80;
		break;
	case IEEE80211_HE_6GHZ_OPER_CTRL_CHANWIDTH_160MHZ:
		he_chandef.width = NL80211_CHAN_WIDTH_80;
		if (!he_6ghz_oper->ccfs1)
			break;
		if (abs(he_6ghz_oper->ccfs1 - he_6ghz_oper->ccfs0) == 8) {
			if (support_160)
				he_chandef.width = NL80211_CHAN_WIDTH_160;
		} else {
			if (support_80_80)
				he_chandef.width = NL80211_CHAN_WIDTH_80P80;
		}
		break;
	}

	if (he_chandef.width == NL80211_CHAN_WIDTH_160) {
		he_chandef.center_freq1 =
			ieee80211_channel_to_frequency(he_6ghz_oper->ccfs1,
						       NL80211_BAND_6GHZ);
	} else {
		he_chandef.center_freq1 =
			ieee80211_channel_to_frequency(he_6ghz_oper->ccfs0,
						       NL80211_BAND_6GHZ);
		if (support_80_80 || support_160)
			he_chandef.center_freq2 =
				ieee80211_channel_to_frequency(he_6ghz_oper->ccfs1,
							       NL80211_BAND_6GHZ);
	}

	if (!cfg80211_chandef_valid(&he_chandef)) {
		sdata_info(sdata,
			   "HE 6GHz operation resulted in invalid chandef: %d MHz/%d/%d MHz/%d MHz\n",
			   he_chandef.chan ? he_chandef.chan->center_freq : 0,
			   he_chandef.width,
			   he_chandef.center_freq1,
			   he_chandef.center_freq2);
		return false;
	}

	*chandef = he_chandef;

	return true;
}

bool ieee80211_chandef_s1g_oper(const struct ieee80211_s1g_oper_ie *oper,
				struct cfg80211_chan_def *chandef)
{
	u32 oper_freq;

	if (!oper)
		return false;

	switch (FIELD_GET(S1G_OPER_CH_WIDTH_OPER, oper->ch_width)) {
	case IEEE80211_S1G_CHANWIDTH_1MHZ:
		chandef->width = NL80211_CHAN_WIDTH_1;
		break;
	case IEEE80211_S1G_CHANWIDTH_2MHZ:
		chandef->width = NL80211_CHAN_WIDTH_2;
		break;
	case IEEE80211_S1G_CHANWIDTH_4MHZ:
		chandef->width = NL80211_CHAN_WIDTH_4;
		break;
	case IEEE80211_S1G_CHANWIDTH_8MHZ:
		chandef->width = NL80211_CHAN_WIDTH_8;
		break;
	case IEEE80211_S1G_CHANWIDTH_16MHZ:
		chandef->width = NL80211_CHAN_WIDTH_16;
		break;
	default:
		return false;
	}

	oper_freq = ieee80211_channel_to_freq_khz(oper->oper_ch,
						  NL80211_BAND_S1GHZ);
	chandef->center_freq1 = KHZ_TO_MHZ(oper_freq);
	chandef->freq1_offset = oper_freq % 1000;

	return true;
}

int ieee80211_parse_bitrates(struct cfg80211_chan_def *chandef,
			     const struct ieee80211_supported_band *sband,
			     const u8 *srates, int srates_len, u32 *rates)
{
	u32 rate_flags = ieee80211_chandef_rate_flags(chandef);
	int shift = ieee80211_chandef_get_shift(chandef);
	struct ieee80211_rate *br;
	int brate, rate, i, j, count = 0;

	*rates = 0;

	for (i = 0; i < srates_len; i++) {
		rate = srates[i] & 0x7f;

		for (j = 0; j < sband->n_bitrates; j++) {
			br = &sband->bitrates[j];
			if ((rate_flags & br->flags) != rate_flags)
				continue;

			brate = DIV_ROUND_UP(br->bitrate, (1 << shift) * 5);
			if (brate == rate) {
				*rates |= BIT(j);
				count++;
				break;
			}
		}
	}
	return count;
}

int ieee80211_add_srates_ie(struct ieee80211_sub_if_data *sdata,
			    struct sk_buff *skb, bool need_basic,
			    enum nl80211_band band)
{
	struct ieee80211_local *local = sdata->local;
	struct ieee80211_supported_band *sband;
	int rate, shift;
	u8 i, rates, *pos;
	u32 basic_rates = sdata->vif.bss_conf.basic_rates;
	u32 rate_flags;

	shift = ieee80211_vif_get_shift(&sdata->vif);
	rate_flags = ieee80211_chandef_rate_flags(&sdata->vif.bss_conf.chandef);
	sband = local->hw.wiphy->bands[band];
	rates = 0;
	for (i = 0; i < sband->n_bitrates; i++) {
		if ((rate_flags & sband->bitrates[i].flags) != rate_flags)
			continue;
		rates++;
	}
	if (rates > 8)
		rates = 8;

	if (skb_tailroom(skb) < rates + 2)
		return -ENOMEM;

	pos = skb_put(skb, rates + 2);
	*pos++ = WLAN_EID_SUPP_RATES;
	*pos++ = rates;
	for (i = 0; i < rates; i++) {
		u8 basic = 0;
		if ((rate_flags & sband->bitrates[i].flags) != rate_flags)
			continue;

		if (need_basic && basic_rates & BIT(i))
			basic = 0x80;
		rate = DIV_ROUND_UP(sband->bitrates[i].bitrate,
				    5 * (1 << shift));
		*pos++ = basic | (u8) rate;
	}

	return 0;
}

int ieee80211_add_ext_srates_ie(struct ieee80211_sub_if_data *sdata,
				struct sk_buff *skb, bool need_basic,
				enum nl80211_band band)
{
	struct ieee80211_local *local = sdata->local;
	struct ieee80211_supported_band *sband;
	int rate, shift;
	u8 i, exrates, *pos;
	u32 basic_rates = sdata->vif.bss_conf.basic_rates;
	u32 rate_flags;

	rate_flags = ieee80211_chandef_rate_flags(&sdata->vif.bss_conf.chandef);
	shift = ieee80211_vif_get_shift(&sdata->vif);

	sband = local->hw.wiphy->bands[band];
	exrates = 0;
	for (i = 0; i < sband->n_bitrates; i++) {
		if ((rate_flags & sband->bitrates[i].flags) != rate_flags)
			continue;
		exrates++;
	}

	if (exrates > 8)
		exrates -= 8;
	else
		exrates = 0;

	if (skb_tailroom(skb) < exrates + 2)
		return -ENOMEM;

	if (exrates) {
		pos = skb_put(skb, exrates + 2);
		*pos++ = WLAN_EID_EXT_SUPP_RATES;
		*pos++ = exrates;
		for (i = 8; i < sband->n_bitrates; i++) {
			u8 basic = 0;
			if ((rate_flags & sband->bitrates[i].flags)
			    != rate_flags)
				continue;
			if (need_basic && basic_rates & BIT(i))
				basic = 0x80;
			rate = DIV_ROUND_UP(sband->bitrates[i].bitrate,
					    5 * (1 << shift));
			*pos++ = basic | (u8) rate;
		}
	}
	return 0;
}

int ieee80211_ave_rssi(struct ieee80211_vif *vif)
{
	struct ieee80211_sub_if_data *sdata = vif_to_sdata(vif);
	struct ieee80211_if_managed *ifmgd = &sdata->u.mgd;

	if (WARN_ON_ONCE(sdata->vif.type != NL80211_IFTYPE_STATION)) {
		/* non-managed type inferfaces */
		return 0;
	}
	return -ewma_beacon_signal_read(&ifmgd->ave_beacon_signal);
}
EXPORT_SYMBOL_GPL(ieee80211_ave_rssi);

u8 ieee80211_mcs_to_chains(const struct ieee80211_mcs_info *mcs)
{
	if (!mcs)
		return 1;

	/* TODO: consider rx_highest */

	if (mcs->rx_mask[3])
		return 4;
	if (mcs->rx_mask[2])
		return 3;
	if (mcs->rx_mask[1])
		return 2;
	return 1;
}

/**
 * ieee80211_calculate_rx_timestamp - calculate timestamp in frame
 * @local: mac80211 hw info struct
 * @status: RX status
 * @mpdu_len: total MPDU length (including FCS)
 * @mpdu_offset: offset into MPDU to calculate timestamp at
 *
 * This function calculates the RX timestamp at the given MPDU offset, taking
 * into account what the RX timestamp was. An offset of 0 will just normalize
 * the timestamp to TSF at beginning of MPDU reception.
 */
u64 ieee80211_calculate_rx_timestamp(struct ieee80211_local *local,
				     struct ieee80211_rx_status *status,
				     unsigned int mpdu_len,
				     unsigned int mpdu_offset)
{
	u64 ts = status->mactime;
	struct rate_info ri;
	u16 rate;
	u8 n_ltf;

	if (WARN_ON(!ieee80211_have_rx_timestamp(status)))
		return 0;

	memset(&ri, 0, sizeof(ri));

	ri.bw = status->bw;

	/* Fill cfg80211 rate info */
	switch (status->encoding) {
	case RX_ENC_HE:
		ri.flags |= RATE_INFO_FLAGS_HE_MCS;
		ri.mcs = status->rate_idx;
		ri.nss = status->nss;
		ri.he_ru_alloc = status->he_ru;
		if (status->enc_flags & RX_ENC_FLAG_SHORT_GI)
			ri.flags |= RATE_INFO_FLAGS_SHORT_GI;

		/*
		 * See P802.11ax_D6.0, section 27.3.4 for
		 * VHT PPDU format.
		 */
		if (status->flag & RX_FLAG_MACTIME_PLCP_START) {
			mpdu_offset += 2;
			ts += 36;

			/*
			 * TODO:
			 * For HE MU PPDU, add the HE-SIG-B.
			 * For HE ER PPDU, add 8us for the HE-SIG-A.
			 * For HE TB PPDU, add 4us for the HE-STF.
			 * Add the HE-LTF durations - variable.
			 */
		}

		break;
	case RX_ENC_HT:
		ri.mcs = status->rate_idx;
		ri.flags |= RATE_INFO_FLAGS_MCS;
		if (status->enc_flags & RX_ENC_FLAG_SHORT_GI)
			ri.flags |= RATE_INFO_FLAGS_SHORT_GI;

		/*
		 * See P802.11REVmd_D3.0, section 19.3.2 for
		 * HT PPDU format.
		 */
		if (status->flag & RX_FLAG_MACTIME_PLCP_START) {
			mpdu_offset += 2;
			if (status->enc_flags & RX_ENC_FLAG_HT_GF)
				ts += 24;
			else
				ts += 32;

			/*
			 * Add Data HT-LTFs per streams
			 * TODO: add Extension HT-LTFs, 4us per LTF
			 */
			n_ltf = ((ri.mcs >> 3) & 3) + 1;
			n_ltf = n_ltf == 3 ? 4 : n_ltf;
			ts += n_ltf * 4;
		}

		break;
	case RX_ENC_VHT:
		ri.flags |= RATE_INFO_FLAGS_VHT_MCS;
		ri.mcs = status->rate_idx;
		ri.nss = status->nss;
		if (status->enc_flags & RX_ENC_FLAG_SHORT_GI)
			ri.flags |= RATE_INFO_FLAGS_SHORT_GI;

		/*
		 * See P802.11REVmd_D3.0, section 21.3.2 for
		 * VHT PPDU format.
		 */
		if (status->flag & RX_FLAG_MACTIME_PLCP_START) {
			mpdu_offset += 2;
			ts += 36;

			/*
			 * Add VHT-LTFs per streams
			 */
			n_ltf = (ri.nss != 1) && (ri.nss % 2) ?
				ri.nss + 1 : ri.nss;
			ts += 4 * n_ltf;
		}

		break;
	default:
		WARN_ON(1);
		fallthrough;
	case RX_ENC_LEGACY: {
		struct ieee80211_supported_band *sband;
		int shift = 0;
		int bitrate;

		switch (status->bw) {
		case RATE_INFO_BW_10:
			shift = 1;
			break;
		case RATE_INFO_BW_5:
			shift = 2;
			break;
		}

		sband = local->hw.wiphy->bands[status->band];
		bitrate = sband->bitrates[status->rate_idx].bitrate;
		ri.legacy = DIV_ROUND_UP(bitrate, (1 << shift));

		if (status->flag & RX_FLAG_MACTIME_PLCP_START) {
			if (status->band == NL80211_BAND_5GHZ) {
				ts += 20 << shift;
				mpdu_offset += 2;
			} else if (status->enc_flags & RX_ENC_FLAG_SHORTPRE) {
				ts += 96;
			} else {
				ts += 192;
			}
		}
		break;
		}
	}

	rate = cfg80211_calculate_bitrate(&ri);
	if (WARN_ONCE(!rate,
		      "Invalid bitrate: flags=0x%llx, idx=%d, vht_nss=%d\n",
		      (unsigned long long)status->flag, status->rate_idx,
		      status->nss))
		return 0;

	/* rewind from end of MPDU */
	if (status->flag & RX_FLAG_MACTIME_END)
		ts -= mpdu_len * 8 * 10 / rate;

	ts += mpdu_offset * 8 * 10 / rate;

	return ts;
}

void ieee80211_dfs_cac_cancel(struct ieee80211_local *local)
{
	struct ieee80211_sub_if_data *sdata;
	struct cfg80211_chan_def chandef;

	/* for interface list, to avoid linking iflist_mtx and chanctx_mtx */
	lockdep_assert_wiphy(local->hw.wiphy);

	mutex_lock(&local->mtx);
	list_for_each_entry(sdata, &local->interfaces, list) {
		/* it might be waiting for the local->mtx, but then
		 * by the time it gets it, sdata->wdev.cac_started
		 * will no longer be true
		 */
		cancel_delayed_work(&sdata->dfs_cac_timer_work);

		if (sdata->wdev.cac_started) {
			chandef = sdata->vif.bss_conf.chandef;
			ieee80211_vif_release_channel(sdata);
			cfg80211_cac_event(sdata->dev,
					   &chandef,
					   NL80211_RADAR_CAC_ABORTED,
					   GFP_KERNEL);
		}
	}
	mutex_unlock(&local->mtx);
}

void ieee80211_dfs_radar_detected_work(struct work_struct *work)
{
	struct ieee80211_local *local =
		container_of(work, struct ieee80211_local, radar_detected_work);
	struct cfg80211_chan_def chandef = local->hw.conf.chandef;
	struct ieee80211_chanctx *ctx;
	int num_chanctx = 0;

	mutex_lock(&local->chanctx_mtx);
	list_for_each_entry(ctx, &local->chanctx_list, list) {
		if (ctx->replace_state == IEEE80211_CHANCTX_REPLACES_OTHER)
			continue;

		num_chanctx++;
		chandef = ctx->conf.def;
	}
	mutex_unlock(&local->chanctx_mtx);

	wiphy_lock(local->hw.wiphy);
	ieee80211_dfs_cac_cancel(local);
	wiphy_unlock(local->hw.wiphy);

	if (num_chanctx > 1)
		/* XXX: multi-channel is not supported yet */
		WARN_ON(1);
	else
		cfg80211_radar_event(local->hw.wiphy, &chandef, GFP_KERNEL);
}

void ieee80211_radar_detected(struct ieee80211_hw *hw)
{
	struct ieee80211_local *local = hw_to_local(hw);

	trace_api_radar_detected(local);

	schedule_work(&local->radar_detected_work);
}
EXPORT_SYMBOL(ieee80211_radar_detected);

u32 ieee80211_chandef_downgrade(struct cfg80211_chan_def *c)
{
	u32 ret;
	int tmp;

	switch (c->width) {
	case NL80211_CHAN_WIDTH_20:
		c->width = NL80211_CHAN_WIDTH_20_NOHT;
		ret = IEEE80211_STA_DISABLE_HT | IEEE80211_STA_DISABLE_VHT;
		break;
	case NL80211_CHAN_WIDTH_40:
		c->width = NL80211_CHAN_WIDTH_20;
		c->center_freq1 = c->chan->center_freq;
		ret = IEEE80211_STA_DISABLE_40MHZ |
		      IEEE80211_STA_DISABLE_VHT;
		break;
	case NL80211_CHAN_WIDTH_80:
		tmp = (30 + c->chan->center_freq - c->center_freq1)/20;
		/* n_P40 */
		tmp /= 2;
		/* freq_P40 */
		c->center_freq1 = c->center_freq1 - 20 + 40 * tmp;
		c->width = NL80211_CHAN_WIDTH_40;
		ret = IEEE80211_STA_DISABLE_VHT;
		break;
	case NL80211_CHAN_WIDTH_80P80:
		c->center_freq2 = 0;
		c->width = NL80211_CHAN_WIDTH_80;
		ret = IEEE80211_STA_DISABLE_80P80MHZ |
		      IEEE80211_STA_DISABLE_160MHZ;
		break;
	case NL80211_CHAN_WIDTH_160:
		/* n_P20 */
		tmp = (70 + c->chan->center_freq - c->center_freq1)/20;
		/* n_P80 */
		tmp /= 4;
		c->center_freq1 = c->center_freq1 - 40 + 80 * tmp;
		c->width = NL80211_CHAN_WIDTH_80;
		ret = IEEE80211_STA_DISABLE_80P80MHZ |
		      IEEE80211_STA_DISABLE_160MHZ;
		break;
	default:
	case NL80211_CHAN_WIDTH_20_NOHT:
		WARN_ON_ONCE(1);
		c->width = NL80211_CHAN_WIDTH_20_NOHT;
		ret = IEEE80211_STA_DISABLE_HT | IEEE80211_STA_DISABLE_VHT;
		break;
	case NL80211_CHAN_WIDTH_1:
	case NL80211_CHAN_WIDTH_2:
	case NL80211_CHAN_WIDTH_4:
	case NL80211_CHAN_WIDTH_8:
	case NL80211_CHAN_WIDTH_16:
	case NL80211_CHAN_WIDTH_5:
	case NL80211_CHAN_WIDTH_10:
		WARN_ON_ONCE(1);
		/* keep c->width */
		ret = IEEE80211_STA_DISABLE_HT | IEEE80211_STA_DISABLE_VHT;
		break;
	}

	WARN_ON_ONCE(!cfg80211_chandef_valid(c));

	return ret;
}

/*
 * Returns true if smps_mode_new is strictly more restrictive than
 * smps_mode_old.
 */
bool ieee80211_smps_is_restrictive(enum ieee80211_smps_mode smps_mode_old,
				   enum ieee80211_smps_mode smps_mode_new)
{
	if (WARN_ON_ONCE(smps_mode_old == IEEE80211_SMPS_AUTOMATIC ||
			 smps_mode_new == IEEE80211_SMPS_AUTOMATIC))
		return false;

	switch (smps_mode_old) {
	case IEEE80211_SMPS_STATIC:
		return false;
	case IEEE80211_SMPS_DYNAMIC:
		return smps_mode_new == IEEE80211_SMPS_STATIC;
	case IEEE80211_SMPS_OFF:
		return smps_mode_new != IEEE80211_SMPS_OFF;
	default:
		WARN_ON(1);
	}

	return false;
}

int ieee80211_send_action_csa(struct ieee80211_sub_if_data *sdata,
			      struct cfg80211_csa_settings *csa_settings)
{
	struct sk_buff *skb;
	struct ieee80211_mgmt *mgmt;
	struct ieee80211_local *local = sdata->local;
	int freq;
	int hdr_len = offsetofend(struct ieee80211_mgmt,
				  u.action.u.chan_switch);
	u8 *pos;

	if (sdata->vif.type != NL80211_IFTYPE_ADHOC &&
	    sdata->vif.type != NL80211_IFTYPE_MESH_POINT)
		return -EOPNOTSUPP;

	skb = dev_alloc_skb(local->tx_headroom + hdr_len +
			    5 + /* channel switch announcement element */
			    3 + /* secondary channel offset element */
			    5 + /* wide bandwidth channel switch announcement */
			    8); /* mesh channel switch parameters element */
	if (!skb)
		return -ENOMEM;

	skb_reserve(skb, local->tx_headroom);
	mgmt = skb_put_zero(skb, hdr_len);
	mgmt->frame_control = cpu_to_le16(IEEE80211_FTYPE_MGMT |
					  IEEE80211_STYPE_ACTION);

	eth_broadcast_addr(mgmt->da);
	memcpy(mgmt->sa, sdata->vif.addr, ETH_ALEN);
	if (ieee80211_vif_is_mesh(&sdata->vif)) {
		memcpy(mgmt->bssid, sdata->vif.addr, ETH_ALEN);
	} else {
		struct ieee80211_if_ibss *ifibss = &sdata->u.ibss;
		memcpy(mgmt->bssid, ifibss->bssid, ETH_ALEN);
	}
	mgmt->u.action.category = WLAN_CATEGORY_SPECTRUM_MGMT;
	mgmt->u.action.u.chan_switch.action_code = WLAN_ACTION_SPCT_CHL_SWITCH;
	pos = skb_put(skb, 5);
	*pos++ = WLAN_EID_CHANNEL_SWITCH;			/* EID */
	*pos++ = 3;						/* IE length */
	*pos++ = csa_settings->block_tx ? 1 : 0;		/* CSA mode */
	freq = csa_settings->chandef.chan->center_freq;
	*pos++ = ieee80211_frequency_to_channel(freq);		/* channel */
	*pos++ = csa_settings->count;				/* count */

	if (csa_settings->chandef.width == NL80211_CHAN_WIDTH_40) {
		enum nl80211_channel_type ch_type;

		skb_put(skb, 3);
		*pos++ = WLAN_EID_SECONDARY_CHANNEL_OFFSET;	/* EID */
		*pos++ = 1;					/* IE length */
		ch_type = cfg80211_get_chandef_type(&csa_settings->chandef);
		if (ch_type == NL80211_CHAN_HT40PLUS)
			*pos++ = IEEE80211_HT_PARAM_CHA_SEC_ABOVE;
		else
			*pos++ = IEEE80211_HT_PARAM_CHA_SEC_BELOW;
	}

	if (ieee80211_vif_is_mesh(&sdata->vif)) {
		struct ieee80211_if_mesh *ifmsh = &sdata->u.mesh;

		skb_put(skb, 8);
		*pos++ = WLAN_EID_CHAN_SWITCH_PARAM;		/* EID */
		*pos++ = 6;					/* IE length */
		*pos++ = sdata->u.mesh.mshcfg.dot11MeshTTL;	/* Mesh TTL */
		*pos = 0x00;	/* Mesh Flag: Tx Restrict, Initiator, Reason */
		*pos |= WLAN_EID_CHAN_SWITCH_PARAM_INITIATOR;
		*pos++ |= csa_settings->block_tx ?
			  WLAN_EID_CHAN_SWITCH_PARAM_TX_RESTRICT : 0x00;
		put_unaligned_le16(WLAN_REASON_MESH_CHAN, pos); /* Reason Cd */
		pos += 2;
		put_unaligned_le16(ifmsh->pre_value, pos);/* Precedence Value */
		pos += 2;
	}

	if (csa_settings->chandef.width == NL80211_CHAN_WIDTH_80 ||
	    csa_settings->chandef.width == NL80211_CHAN_WIDTH_80P80 ||
	    csa_settings->chandef.width == NL80211_CHAN_WIDTH_160) {
		skb_put(skb, 5);
		ieee80211_ie_build_wide_bw_cs(pos, &csa_settings->chandef);
	}

	ieee80211_tx_skb(sdata, skb);
	return 0;
}

bool ieee80211_cs_valid(const struct ieee80211_cipher_scheme *cs)
{
	return !(cs == NULL || cs->cipher == 0 ||
		 cs->hdr_len < cs->pn_len + cs->pn_off ||
		 cs->hdr_len <= cs->key_idx_off ||
		 cs->key_idx_shift > 7 ||
		 cs->key_idx_mask == 0);
}

bool ieee80211_cs_list_valid(const struct ieee80211_cipher_scheme *cs, int n)
{
	int i;

	/* Ensure we have enough iftype bitmap space for all iftype values */
	WARN_ON((NUM_NL80211_IFTYPES / 8 + 1) > sizeof(cs[0].iftype));

	for (i = 0; i < n; i++)
		if (!ieee80211_cs_valid(&cs[i]))
			return false;

	return true;
}

const struct ieee80211_cipher_scheme *
ieee80211_cs_get(struct ieee80211_local *local, u32 cipher,
		 enum nl80211_iftype iftype)
{
	const struct ieee80211_cipher_scheme *l = local->hw.cipher_schemes;
	int n = local->hw.n_cipher_schemes;
	int i;
	const struct ieee80211_cipher_scheme *cs = NULL;

	for (i = 0; i < n; i++) {
		if (l[i].cipher == cipher) {
			cs = &l[i];
			break;
		}
	}

	if (!cs || !(cs->iftype & BIT(iftype)))
		return NULL;

	return cs;
}

int ieee80211_cs_headroom(struct ieee80211_local *local,
			  struct cfg80211_crypto_settings *crypto,
			  enum nl80211_iftype iftype)
{
	const struct ieee80211_cipher_scheme *cs;
	int headroom = IEEE80211_ENCRYPT_HEADROOM;
	int i;

	for (i = 0; i < crypto->n_ciphers_pairwise; i++) {
		cs = ieee80211_cs_get(local, crypto->ciphers_pairwise[i],
				      iftype);

		if (cs && headroom < cs->hdr_len)
			headroom = cs->hdr_len;
	}

	cs = ieee80211_cs_get(local, crypto->cipher_group, iftype);
	if (cs && headroom < cs->hdr_len)
		headroom = cs->hdr_len;

	return headroom;
}

static bool
ieee80211_extend_noa_desc(struct ieee80211_noa_data *data, u32 tsf, int i)
{
	s32 end = data->desc[i].start + data->desc[i].duration - (tsf + 1);
	int skip;

	if (end > 0)
		return false;

	/* One shot NOA  */
	if (data->count[i] == 1)
		return false;

	if (data->desc[i].interval == 0)
		return false;

	/* End time is in the past, check for repetitions */
	skip = DIV_ROUND_UP(-end, data->desc[i].interval);
	if (data->count[i] < 255) {
		if (data->count[i] <= skip) {
			data->count[i] = 0;
			return false;
		}

		data->count[i] -= skip;
	}

	data->desc[i].start += skip * data->desc[i].interval;

	return true;
}

static bool
ieee80211_extend_absent_time(struct ieee80211_noa_data *data, u32 tsf,
			     s32 *offset)
{
	bool ret = false;
	int i;

	for (i = 0; i < IEEE80211_P2P_NOA_DESC_MAX; i++) {
		s32 cur;

		if (!data->count[i])
			continue;

		if (ieee80211_extend_noa_desc(data, tsf + *offset, i))
			ret = true;

		cur = data->desc[i].start - tsf;
		if (cur > *offset)
			continue;

		cur = data->desc[i].start + data->desc[i].duration - tsf;
		if (cur > *offset)
			*offset = cur;
	}

	return ret;
}

static u32
ieee80211_get_noa_absent_time(struct ieee80211_noa_data *data, u32 tsf)
{
	s32 offset = 0;
	int tries = 0;
	/*
	 * arbitrary limit, used to avoid infinite loops when combined NoA
	 * descriptors cover the full time period.
	 */
	int max_tries = 5;

	ieee80211_extend_absent_time(data, tsf, &offset);
	do {
		if (!ieee80211_extend_absent_time(data, tsf, &offset))
			break;

		tries++;
	} while (tries < max_tries);

	return offset;
}

void ieee80211_update_p2p_noa(struct ieee80211_noa_data *data, u32 tsf)
{
	u32 next_offset = BIT(31) - 1;
	int i;

	data->absent = 0;
	data->has_next_tsf = false;
	for (i = 0; i < IEEE80211_P2P_NOA_DESC_MAX; i++) {
		s32 start;

		if (!data->count[i])
			continue;

		ieee80211_extend_noa_desc(data, tsf, i);
		start = data->desc[i].start - tsf;
		if (start <= 0)
			data->absent |= BIT(i);

		if (next_offset > start)
			next_offset = start;

		data->has_next_tsf = true;
	}

	if (data->absent)
		next_offset = ieee80211_get_noa_absent_time(data, tsf);

	data->next_tsf = tsf + next_offset;
}
EXPORT_SYMBOL(ieee80211_update_p2p_noa);

int ieee80211_parse_p2p_noa(const struct ieee80211_p2p_noa_attr *attr,
			    struct ieee80211_noa_data *data, u32 tsf)
{
	int ret = 0;
	int i;

	memset(data, 0, sizeof(*data));

	for (i = 0; i < IEEE80211_P2P_NOA_DESC_MAX; i++) {
		const struct ieee80211_p2p_noa_desc *desc = &attr->desc[i];

		if (!desc->count || !desc->duration)
			continue;

		data->count[i] = desc->count;
		data->desc[i].start = le32_to_cpu(desc->start_time);
		data->desc[i].duration = le32_to_cpu(desc->duration);
		data->desc[i].interval = le32_to_cpu(desc->interval);

		if (data->count[i] > 1 &&
		    data->desc[i].interval < data->desc[i].duration)
			continue;

		ieee80211_extend_noa_desc(data, tsf, i);
		ret++;
	}

	if (ret)
		ieee80211_update_p2p_noa(data, tsf);

	return ret;
}
EXPORT_SYMBOL(ieee80211_parse_p2p_noa);

void ieee80211_recalc_dtim(struct ieee80211_local *local,
			   struct ieee80211_sub_if_data *sdata)
{
	u64 tsf = drv_get_tsf(local, sdata);
	u64 dtim_count = 0;
	u16 beacon_int = sdata->vif.bss_conf.beacon_int * 1024;
	u8 dtim_period = sdata->vif.bss_conf.dtim_period;
	struct ps_data *ps;
	u8 bcns_from_dtim;

	if (tsf == -1ULL || !beacon_int || !dtim_period)
		return;

	if (sdata->vif.type == NL80211_IFTYPE_AP ||
	    sdata->vif.type == NL80211_IFTYPE_AP_VLAN) {
		if (!sdata->bss)
			return;

		ps = &sdata->bss->ps;
	} else if (ieee80211_vif_is_mesh(&sdata->vif)) {
		ps = &sdata->u.mesh.ps;
	} else {
		return;
	}

	/*
	 * actually finds last dtim_count, mac80211 will update in
	 * __beacon_add_tim().
	 * dtim_count = dtim_period - (tsf / bcn_int) % dtim_period
	 */
	do_div(tsf, beacon_int);
	bcns_from_dtim = do_div(tsf, dtim_period);
	/* just had a DTIM */
	if (!bcns_from_dtim)
		dtim_count = 0;
	else
		dtim_count = dtim_period - bcns_from_dtim;

	ps->dtim_count = dtim_count;
}

static u8 ieee80211_chanctx_radar_detect(struct ieee80211_local *local,
					 struct ieee80211_chanctx *ctx)
{
	struct ieee80211_sub_if_data *sdata;
	u8 radar_detect = 0;

	lockdep_assert_held(&local->chanctx_mtx);

	if (WARN_ON(ctx->replace_state == IEEE80211_CHANCTX_WILL_BE_REPLACED))
		return 0;

	list_for_each_entry(sdata, &ctx->reserved_vifs, reserved_chanctx_list)
		if (sdata->reserved_radar_required)
			radar_detect |= BIT(sdata->reserved_chandef.width);

	/*
	 * An in-place reservation context should not have any assigned vifs
	 * until it replaces the other context.
	 */
	WARN_ON(ctx->replace_state == IEEE80211_CHANCTX_REPLACES_OTHER &&
		!list_empty(&ctx->assigned_vifs));

	list_for_each_entry(sdata, &ctx->assigned_vifs, assigned_chanctx_list)
		if (sdata->radar_required)
			radar_detect |= BIT(sdata->vif.bss_conf.chandef.width);

	return radar_detect;
}

int ieee80211_check_combinations(struct ieee80211_sub_if_data *sdata,
				 const struct cfg80211_chan_def *chandef,
				 enum ieee80211_chanctx_mode chanmode,
				 u8 radar_detect)
{
	struct ieee80211_local *local = sdata->local;
	struct ieee80211_sub_if_data *sdata_iter;
	enum nl80211_iftype iftype = sdata->wdev.iftype;
	struct ieee80211_chanctx *ctx;
	int total = 1;
	struct iface_combination_params params = {
		.radar_detect = radar_detect,
	};

	lockdep_assert_held(&local->chanctx_mtx);

	if (WARN_ON(hweight32(radar_detect) > 1))
		return -EINVAL;

	if (WARN_ON(chandef && chanmode == IEEE80211_CHANCTX_SHARED &&
		    !chandef->chan))
		return -EINVAL;

	if (WARN_ON(iftype >= NUM_NL80211_IFTYPES))
		return -EINVAL;

	if (sdata->vif.type == NL80211_IFTYPE_AP ||
	    sdata->vif.type == NL80211_IFTYPE_MESH_POINT) {
		/*
		 * always passing this is harmless, since it'll be the
		 * same value that cfg80211 finds if it finds the same
		 * interface ... and that's always allowed
		 */
		params.new_beacon_int = sdata->vif.bss_conf.beacon_int;
	}

	/* Always allow software iftypes */
	if (cfg80211_iftype_allowed(local->hw.wiphy, iftype, 0, 1)) {
		if (radar_detect)
			return -EINVAL;
		return 0;
	}

	if (chandef)
		params.num_different_channels = 1;

	if (iftype != NL80211_IFTYPE_UNSPECIFIED)
		params.iftype_num[iftype] = 1;

	list_for_each_entry(ctx, &local->chanctx_list, list) {
		if (ctx->replace_state == IEEE80211_CHANCTX_WILL_BE_REPLACED)
			continue;
		params.radar_detect |=
			ieee80211_chanctx_radar_detect(local, ctx);
		if (ctx->mode == IEEE80211_CHANCTX_EXCLUSIVE) {
			params.num_different_channels++;
			continue;
		}
		if (chandef && chanmode == IEEE80211_CHANCTX_SHARED &&
		    cfg80211_chandef_compatible(chandef,
						&ctx->conf.def))
			continue;
		params.num_different_channels++;
	}

	list_for_each_entry_rcu(sdata_iter, &local->interfaces, list) {
		struct wireless_dev *wdev_iter;

		wdev_iter = &sdata_iter->wdev;

		if (sdata_iter == sdata ||
		    !ieee80211_sdata_running(sdata_iter) ||
		    cfg80211_iftype_allowed(local->hw.wiphy,
					    wdev_iter->iftype, 0, 1))
			continue;

		params.iftype_num[wdev_iter->iftype]++;
		total++;
	}

	if (total == 1 && !params.radar_detect)
		return 0;

	return cfg80211_check_combinations(local->hw.wiphy, &params);
}

static void
ieee80211_iter_max_chans(const struct ieee80211_iface_combination *c,
			 void *data)
{
	u32 *max_num_different_channels = data;

	*max_num_different_channels = max(*max_num_different_channels,
					  c->num_different_channels);
}

int ieee80211_max_num_channels(struct ieee80211_local *local)
{
	struct ieee80211_sub_if_data *sdata;
	struct ieee80211_chanctx *ctx;
	u32 max_num_different_channels = 1;
	int err;
	struct iface_combination_params params = {0};

	lockdep_assert_held(&local->chanctx_mtx);

	list_for_each_entry(ctx, &local->chanctx_list, list) {
		if (ctx->replace_state == IEEE80211_CHANCTX_WILL_BE_REPLACED)
			continue;

		params.num_different_channels++;

		params.radar_detect |=
			ieee80211_chanctx_radar_detect(local, ctx);
	}

	list_for_each_entry_rcu(sdata, &local->interfaces, list)
		params.iftype_num[sdata->wdev.iftype]++;

	err = cfg80211_iter_combinations(local->hw.wiphy, &params,
					 ieee80211_iter_max_chans,
					 &max_num_different_channels);
	if (err < 0)
		return err;

	return max_num_different_channels;
}

void ieee80211_add_s1g_capab_ie(struct ieee80211_sub_if_data *sdata,
				struct ieee80211_sta_s1g_cap *caps,
				struct sk_buff *skb)
{
	struct ieee80211_if_managed *ifmgd = &sdata->u.mgd;
	struct ieee80211_s1g_cap s1g_capab;
	u8 *pos;
	int i;

	if (WARN_ON(sdata->vif.type != NL80211_IFTYPE_STATION))
		return;

	if (!caps->s1g)
		return;

	memcpy(s1g_capab.capab_info, caps->cap, sizeof(caps->cap));
	memcpy(s1g_capab.supp_mcs_nss, caps->nss_mcs, sizeof(caps->nss_mcs));

	/* override the capability info */
	for (i = 0; i < sizeof(ifmgd->s1g_capa.capab_info); i++) {
		u8 mask = ifmgd->s1g_capa_mask.capab_info[i];

		s1g_capab.capab_info[i] &= ~mask;
		s1g_capab.capab_info[i] |= ifmgd->s1g_capa.capab_info[i] & mask;
	}

	/* then MCS and NSS set */
	for (i = 0; i < sizeof(ifmgd->s1g_capa.supp_mcs_nss); i++) {
		u8 mask = ifmgd->s1g_capa_mask.supp_mcs_nss[i];

		s1g_capab.supp_mcs_nss[i] &= ~mask;
		s1g_capab.supp_mcs_nss[i] |=
			ifmgd->s1g_capa.supp_mcs_nss[i] & mask;
	}

	pos = skb_put(skb, 2 + sizeof(s1g_capab));
	*pos++ = WLAN_EID_S1G_CAPABILITIES;
	*pos++ = sizeof(s1g_capab);

	memcpy(pos, &s1g_capab, sizeof(s1g_capab));
}

void ieee80211_add_aid_request_ie(struct ieee80211_sub_if_data *sdata,
				  struct sk_buff *skb)
{
	u8 *pos = skb_put(skb, 3);

	*pos++ = WLAN_EID_AID_REQUEST;
	*pos++ = 1;
	*pos++ = 0;
}

u8 *ieee80211_add_wmm_info_ie(u8 *buf, u8 qosinfo)
{
	*buf++ = WLAN_EID_VENDOR_SPECIFIC;
	*buf++ = 7; /* len */
	*buf++ = 0x00; /* Microsoft OUI 00:50:F2 */
	*buf++ = 0x50;
	*buf++ = 0xf2;
	*buf++ = 2; /* WME */
	*buf++ = 0; /* WME info */
	*buf++ = 1; /* WME ver */
	*buf++ = qosinfo; /* U-APSD no in use */

	return buf;
}

void ieee80211_txq_get_depth(struct ieee80211_txq *txq,
			     unsigned long *frame_cnt,
			     unsigned long *byte_cnt)
{
	struct txq_info *txqi = to_txq_info(txq);
	u32 frag_cnt = 0, frag_bytes = 0;
	struct sk_buff *skb;

	skb_queue_walk(&txqi->frags, skb) {
		frag_cnt++;
		frag_bytes += skb->len;
	}

	if (frame_cnt)
		*frame_cnt = txqi->tin.backlog_packets + frag_cnt;

	if (byte_cnt)
		*byte_cnt = txqi->tin.backlog_bytes + frag_bytes;
}
EXPORT_SYMBOL(ieee80211_txq_get_depth);

const u8 ieee80211_ac_to_qos_mask[IEEE80211_NUM_ACS] = {
	IEEE80211_WMM_IE_STA_QOSINFO_AC_VO,
	IEEE80211_WMM_IE_STA_QOSINFO_AC_VI,
	IEEE80211_WMM_IE_STA_QOSINFO_AC_BE,
	IEEE80211_WMM_IE_STA_QOSINFO_AC_BK
};

u16 ieee80211_encode_usf(int listen_interval)
{
	static const int listen_int_usf[] = { 1, 10, 1000, 10000 };
	u16 ui, usf = 0;

	/* find greatest USF */
	while (usf < IEEE80211_MAX_USF) {
		if (listen_interval % listen_int_usf[usf + 1])
			break;
		usf += 1;
	}
	ui = listen_interval / listen_int_usf[usf];

	/* error if there is a remainder. Should've been checked by user */
	WARN_ON_ONCE(ui > IEEE80211_MAX_UI);
	listen_interval = FIELD_PREP(LISTEN_INT_USF, usf) |
			  FIELD_PREP(LISTEN_INT_UI, ui);

	return (u16) listen_interval;
}<|MERGE_RESOLUTION|>--- conflicted
+++ resolved
@@ -1965,7 +1965,6 @@
 		if (!pos)
 			goto out_err;
 	}
-<<<<<<< HEAD
 
 	if (cfg80211_any_usable_channels(local->hw.wiphy,
 					 BIT(NL80211_BAND_6GHZ),
@@ -1976,18 +1975,6 @@
 		he_cap = ieee80211_get_he_iftype_cap(sband6,
 				ieee80211_vif_type_p2p(&sdata->vif));
 
-=======
-
-	if (cfg80211_any_usable_channels(local->hw.wiphy,
-					 BIT(NL80211_BAND_6GHZ),
-					 IEEE80211_CHAN_NO_HE)) {
-		struct ieee80211_supported_band *sband6;
-
-		sband6 = local->hw.wiphy->bands[NL80211_BAND_6GHZ];
-		he_cap = ieee80211_get_he_iftype_cap(sband6,
-				ieee80211_vif_type_p2p(&sdata->vif));
-
->>>>>>> df0cc57e
 		if (he_cap) {
 			enum nl80211_iftype iftype =
 				ieee80211_vif_type_p2p(&sdata->vif);
