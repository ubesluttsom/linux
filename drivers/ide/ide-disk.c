/*
 *  Copyright (C) 1994-1998	   Linus Torvalds & authors (see below)
 *  Copyright (C) 1998-2002	   Linux ATA Development
 *				      Andre Hedrick <andre@linux-ide.org>
 *  Copyright (C) 2003		   Red Hat
 *  Copyright (C) 2003-2005, 2007  Bartlomiej Zolnierkiewicz
 */

/*
 *  Mostly written by Mark Lord <mlord@pobox.com>
 *                and Gadi Oxman <gadio@netvision.net.il>
 *                and Andre Hedrick <andre@linux-ide.org>
 *
 * This is the IDE/ATA disk driver, as evolved from hd.c and ide.c.
 */

#include <linux/types.h>
#include <linux/string.h>
#include <linux/kernel.h>
#include <linux/timer.h>
#include <linux/mm.h>
#include <linux/interrupt.h>
#include <linux/major.h>
#include <linux/errno.h>
#include <linux/genhd.h>
#include <linux/slab.h>
#include <linux/delay.h>
#include <linux/mutex.h>
#include <linux/leds.h>
#include <linux/ide.h>

#include <asm/byteorder.h>
#include <asm/irq.h>
#include <asm/uaccess.h>
#include <asm/io.h>
#include <asm/div64.h>

#include "ide-disk.h"

static const u8 ide_rw_cmds[] = {
	ATA_CMD_READ_MULTI,
	ATA_CMD_WRITE_MULTI,
	ATA_CMD_READ_MULTI_EXT,
	ATA_CMD_WRITE_MULTI_EXT,
	ATA_CMD_PIO_READ,
	ATA_CMD_PIO_WRITE,
	ATA_CMD_PIO_READ_EXT,
	ATA_CMD_PIO_WRITE_EXT,
	ATA_CMD_READ,
	ATA_CMD_WRITE,
	ATA_CMD_READ_EXT,
	ATA_CMD_WRITE_EXT,
};

static void ide_tf_set_cmd(ide_drive_t *drive, struct ide_cmd *cmd, u8 dma)
{
	u8 index, lba48, write;

	lba48 = (cmd->tf_flags & IDE_TFLAG_LBA48) ? 2 : 0;
	write = (cmd->tf_flags & IDE_TFLAG_WRITE) ? 1 : 0;

	if (dma) {
		cmd->protocol = ATA_PROT_DMA;
		index = 8;
	} else {
		cmd->protocol = ATA_PROT_PIO;
		if (drive->mult_count) {
			cmd->tf_flags |= IDE_TFLAG_MULTI_PIO;
			index = 0;
		} else
			index = 4;
	}

	cmd->tf.command = ide_rw_cmds[index + lba48 + write];
}

/*
 * __ide_do_rw_disk() issues READ and WRITE commands to a disk,
 * using LBA if supported, or CHS otherwise, to address sectors.
 */
static ide_startstop_t __ide_do_rw_disk(ide_drive_t *drive, struct request *rq,
					sector_t block)
{
	ide_hwif_t *hwif	= drive->hwif;
	u16 nsectors		= (u16)rq->nr_sectors;
	u8 lba48		= !!(drive->dev_flags & IDE_DFLAG_LBA48);
	u8 dma			= !!(drive->dev_flags & IDE_DFLAG_USING_DMA);
	struct ide_cmd		cmd;
	struct ide_taskfile	*tf = &cmd.tf;
	ide_startstop_t		rc;

	if ((hwif->host_flags & IDE_HFLAG_NO_LBA48_DMA) && lba48 && dma) {
		if (block + rq->nr_sectors > 1ULL << 28)
			dma = 0;
		else
			lba48 = 0;
	}

	memset(&cmd, 0, sizeof(cmd));
<<<<<<< HEAD
	cmd.tf_flags = IDE_TFLAG_TF | IDE_TFLAG_DEVICE;
=======
	cmd.valid.out.tf = IDE_VALID_OUT_TF | IDE_VALID_DEVICE;
	cmd.valid.in.tf  = IDE_VALID_IN_TF  | IDE_VALID_DEVICE;
>>>>>>> 6574612f

	if (drive->dev_flags & IDE_DFLAG_LBA) {
		if (lba48) {
			pr_debug("%s: LBA=0x%012llx\n", drive->name,
					(unsigned long long)block);

			tf->nsect  = nsectors & 0xff;
			tf->lbal   = (u8) block;
			tf->lbam   = (u8)(block >>  8);
			tf->lbah   = (u8)(block >> 16);
			tf->device = ATA_LBA;

<<<<<<< HEAD
			cmd.tf_flags |= (IDE_TFLAG_LBA48 | IDE_TFLAG_HOB);
=======
			tf = &cmd.hob;
			tf->nsect = (nsectors >> 8) & 0xff;
			tf->lbal  = (u8)(block >> 24);
			if (sizeof(block) != 4) {
				tf->lbam = (u8)((u64)block >> 32);
				tf->lbah = (u8)((u64)block >> 40);
			}

			cmd.valid.out.hob = IDE_VALID_OUT_HOB;
			cmd.valid.in.hob  = IDE_VALID_IN_HOB;
			cmd.tf_flags |= IDE_TFLAG_LBA48;
>>>>>>> 6574612f
		} else {
			tf->nsect  = nsectors & 0xff;
			tf->lbal   = block;
			tf->lbam   = block >>= 8;
			tf->lbah   = block >>= 8;
			tf->device = ((block >> 8) & 0xf) | ATA_LBA;
		}
	} else {
		unsigned int sect, head, cyl, track;

		track = (int)block / drive->sect;
		sect  = (int)block % drive->sect + 1;
		head  = track % drive->head;
		cyl   = track / drive->head;

		pr_debug("%s: CHS=%u/%u/%u\n", drive->name, cyl, head, sect);

		tf->nsect  = nsectors & 0xff;
		tf->lbal   = sect;
		tf->lbam   = cyl;
		tf->lbah   = cyl >> 8;
		tf->device = head;
	}

	cmd.tf_flags |= IDE_TFLAG_FS;

	if (rq_data_dir(rq))
		cmd.tf_flags |= IDE_TFLAG_WRITE;

	ide_tf_set_cmd(drive, &cmd, dma);
	cmd.rq = rq;

	if (dma == 0) {
		ide_init_sg_cmd(&cmd, nsectors << 9);
		ide_map_sg(drive, &cmd);
	}

	rc = do_rw_taskfile(drive, &cmd);

	if (rc == ide_stopped && dma) {
		/* fallback to PIO */
		cmd.tf_flags |= IDE_TFLAG_DMA_PIO_FALLBACK;
		ide_tf_set_cmd(drive, &cmd, 0);
		ide_init_sg_cmd(&cmd, nsectors << 9);
		rc = do_rw_taskfile(drive, &cmd);
	}

	return rc;
}

/*
 * 268435455  == 137439 MB or 28bit limit
 * 320173056  == 163929 MB or 48bit addressing
 * 1073741822 == 549756 MB or 48bit addressing fake drive
 */

static ide_startstop_t ide_do_rw_disk(ide_drive_t *drive, struct request *rq,
				      sector_t block)
{
	ide_hwif_t *hwif = drive->hwif;

	BUG_ON(drive->dev_flags & IDE_DFLAG_BLOCKED);

	if (!blk_fs_request(rq)) {
		blk_dump_rq_flags(rq, "ide_do_rw_disk - bad command");
		if (rq->errors == 0)
			rq->errors = -EIO;
		ide_complete_rq(drive, -EIO, ide_rq_bytes(rq));
		return ide_stopped;
	}

	ledtrig_ide_activity();

	pr_debug("%s: %sing: block=%llu, sectors=%lu, buffer=0x%08lx\n",
		 drive->name, rq_data_dir(rq) == READ ? "read" : "writ",
		 (unsigned long long)block, rq->nr_sectors,
		 (unsigned long)rq->buffer);

	if (hwif->rw_disk)
		hwif->rw_disk(drive, rq);

	return __ide_do_rw_disk(drive, rq, block);
}

/*
 * Queries for true maximum capacity of the drive.
 * Returns maximum LBA address (> 0) of the drive, 0 if failed.
 */
static u64 idedisk_read_native_max_address(ide_drive_t *drive, int lba48)
{
	struct ide_cmd cmd;
	struct ide_taskfile *tf = &cmd.tf;
	u64 addr = 0;

	memset(&cmd, 0, sizeof(cmd));
	if (lba48)
		tf->command = ATA_CMD_READ_NATIVE_MAX_EXT;
	else
		tf->command = ATA_CMD_READ_NATIVE_MAX;
	tf->device  = ATA_LBA;

<<<<<<< HEAD
	cmd.tf_flags = IDE_TFLAG_TF | IDE_TFLAG_DEVICE;
	if (lba48)
		cmd.tf_flags |= (IDE_TFLAG_LBA48 | IDE_TFLAG_HOB);
=======
	cmd.valid.out.tf = IDE_VALID_OUT_TF | IDE_VALID_DEVICE;
	cmd.valid.in.tf  = IDE_VALID_IN_TF  | IDE_VALID_DEVICE;
	if (lba48) {
		cmd.valid.out.hob = IDE_VALID_OUT_HOB;
		cmd.valid.in.hob  = IDE_VALID_IN_HOB;
		cmd.tf_flags = IDE_TFLAG_LBA48;
	}
>>>>>>> 6574612f

	ide_no_data_taskfile(drive, &cmd);

	/* if OK, compute maximum address value */
	if (!(tf->status & ATA_ERR))
<<<<<<< HEAD
		addr = ide_get_lba_addr(tf, lba48) + 1;
=======
		addr = ide_get_lba_addr(&cmd, lba48) + 1;
>>>>>>> 6574612f

	return addr;
}

/*
 * Sets maximum virtual LBA address of the drive.
 * Returns new maximum virtual LBA address (> 0) or 0 on failure.
 */
static u64 idedisk_set_max_address(ide_drive_t *drive, u64 addr_req, int lba48)
{
	struct ide_cmd cmd;
	struct ide_taskfile *tf = &cmd.tf;
	u64 addr_set = 0;

	addr_req--;

	memset(&cmd, 0, sizeof(cmd));
	tf->lbal     = (addr_req >>  0) & 0xff;
	tf->lbam     = (addr_req >>= 8) & 0xff;
	tf->lbah     = (addr_req >>= 8) & 0xff;
	if (lba48) {
		cmd.hob.lbal = (addr_req >>= 8) & 0xff;
		cmd.hob.lbam = (addr_req >>= 8) & 0xff;
		cmd.hob.lbah = (addr_req >>= 8) & 0xff;
		tf->command  = ATA_CMD_SET_MAX_EXT;
	} else {
		tf->device   = (addr_req >>= 8) & 0x0f;
		tf->command  = ATA_CMD_SET_MAX;
	}
	tf->device |= ATA_LBA;

<<<<<<< HEAD
	cmd.tf_flags = IDE_TFLAG_TF | IDE_TFLAG_DEVICE;
	if (lba48)
		cmd.tf_flags |= (IDE_TFLAG_LBA48 | IDE_TFLAG_HOB);
=======
	cmd.valid.out.tf = IDE_VALID_OUT_TF | IDE_VALID_DEVICE;
	cmd.valid.in.tf  = IDE_VALID_IN_TF  | IDE_VALID_DEVICE;
	if (lba48) {
		cmd.valid.out.hob = IDE_VALID_OUT_HOB;
		cmd.valid.in.hob  = IDE_VALID_IN_HOB;
		cmd.tf_flags = IDE_TFLAG_LBA48;
	}
>>>>>>> 6574612f

	ide_no_data_taskfile(drive, &cmd);

	/* if OK, compute maximum address value */
	if (!(tf->status & ATA_ERR))
<<<<<<< HEAD
		addr_set = ide_get_lba_addr(tf, lba48) + 1;
=======
		addr_set = ide_get_lba_addr(&cmd, lba48) + 1;
>>>>>>> 6574612f

	return addr_set;
}

static unsigned long long sectors_to_MB(unsigned long long n)
{
	n <<= 9;		/* make it bytes */
	do_div(n, 1000000);	/* make it MB */
	return n;
}

/*
 * Some disks report total number of sectors instead of
 * maximum sector address.  We list them here.
 */
static const struct drive_list_entry hpa_list[] = {
	{ "ST340823A",	NULL },
	{ "ST320413A",	NULL },
	{ "ST310211A",	NULL },
	{ NULL,		NULL }
};

static void idedisk_check_hpa(ide_drive_t *drive)
{
	unsigned long long capacity, set_max;
	int lba48 = ata_id_lba48_enabled(drive->id);

	capacity = drive->capacity64;

	set_max = idedisk_read_native_max_address(drive, lba48);

	if (ide_in_drive_list(drive->id, hpa_list)) {
		/*
		 * Since we are inclusive wrt to firmware revisions do this
		 * extra check and apply the workaround only when needed.
		 */
		if (set_max == capacity + 1)
			set_max--;
	}

	if (set_max <= capacity)
		return;

	printk(KERN_INFO "%s: Host Protected Area detected.\n"
			 "\tcurrent capacity is %llu sectors (%llu MB)\n"
			 "\tnative  capacity is %llu sectors (%llu MB)\n",
			 drive->name,
			 capacity, sectors_to_MB(capacity),
			 set_max, sectors_to_MB(set_max));

	set_max = idedisk_set_max_address(drive, set_max, lba48);

	if (set_max) {
		drive->capacity64 = set_max;
		printk(KERN_INFO "%s: Host Protected Area disabled.\n",
				 drive->name);
	}
}

static int ide_disk_get_capacity(ide_drive_t *drive)
{
	u16 *id = drive->id;
	int lba;

	if (ata_id_lba48_enabled(id)) {
		/* drive speaks 48-bit LBA */
		lba = 1;
		drive->capacity64 = ata_id_u64(id, ATA_ID_LBA_CAPACITY_2);
	} else if (ata_id_has_lba(id) && ata_id_is_lba_capacity_ok(id)) {
		/* drive speaks 28-bit LBA */
		lba = 1;
		drive->capacity64 = ata_id_u32(id, ATA_ID_LBA_CAPACITY);
	} else {
		/* drive speaks boring old 28-bit CHS */
		lba = 0;
		drive->capacity64 = drive->cyl * drive->head * drive->sect;
	}

	if (lba) {
		drive->dev_flags |= IDE_DFLAG_LBA;

		/*
		* If this device supports the Host Protected Area feature set,
		* then we may need to change our opinion about its capacity.
		*/
		if (ata_id_hpa_enabled(id))
			idedisk_check_hpa(drive);
	}

	/* limit drive capacity to 137GB if LBA48 cannot be used */
	if ((drive->dev_flags & IDE_DFLAG_LBA48) == 0 &&
	    drive->capacity64 > 1ULL << 28) {
		printk(KERN_WARNING "%s: cannot use LBA48 - full capacity "
		       "%llu sectors (%llu MB)\n",
		       drive->name, (unsigned long long)drive->capacity64,
		       sectors_to_MB(drive->capacity64));
		drive->capacity64 = 1ULL << 28;
	}

	if ((drive->hwif->host_flags & IDE_HFLAG_NO_LBA48_DMA) &&
	    (drive->dev_flags & IDE_DFLAG_LBA48)) {
		if (drive->capacity64 > 1ULL << 28) {
			printk(KERN_INFO "%s: cannot use LBA48 DMA - PIO mode"
					 " will be used for accessing sectors "
					 "> %u\n", drive->name, 1 << 28);
		} else
			drive->dev_flags &= ~IDE_DFLAG_LBA48;
	}

	return 0;
}

static void idedisk_prepare_flush(struct request_queue *q, struct request *rq)
{
	ide_drive_t *drive = q->queuedata;
	struct ide_cmd *cmd = kmalloc(sizeof(*cmd), GFP_ATOMIC);

	/* FIXME: map struct ide_taskfile on rq->cmd[] */
	BUG_ON(cmd == NULL);

	memset(cmd, 0, sizeof(*cmd));
	if (ata_id_flush_ext_enabled(drive->id) &&
	    (drive->capacity64 >= (1UL << 28)))
		cmd->tf.command = ATA_CMD_FLUSH_EXT;
	else
		cmd->tf.command = ATA_CMD_FLUSH;
<<<<<<< HEAD
	cmd->tf_flags = IDE_TFLAG_OUT_TF | IDE_TFLAG_OUT_DEVICE |
			IDE_TFLAG_DYN;
=======
	cmd->valid.out.tf = IDE_VALID_OUT_TF | IDE_VALID_DEVICE;
	cmd->tf_flags = IDE_TFLAG_DYN;
>>>>>>> 6574612f
	cmd->protocol = ATA_PROT_NODATA;

	rq->cmd_type = REQ_TYPE_ATA_TASKFILE;
	rq->cmd_flags |= REQ_SOFTBARRIER;
	rq->special = cmd;
}

ide_devset_get(multcount, mult_count);

/*
 * This is tightly woven into the driver->do_special can not touch.
 * DON'T do it again until a total personality rewrite is committed.
 */
static int set_multcount(ide_drive_t *drive, int arg)
{
	struct request *rq;
	int error;

	if (arg < 0 || arg > (drive->id[ATA_ID_MAX_MULTSECT] & 0xff))
		return -EINVAL;

	if (drive->special.b.set_multmode)
		return -EBUSY;

	rq = blk_get_request(drive->queue, READ, __GFP_WAIT);
	rq->cmd_type = REQ_TYPE_ATA_TASKFILE;

	drive->mult_req = arg;
	drive->special.b.set_multmode = 1;
	error = blk_execute_rq(drive->queue, NULL, rq, 0);
	blk_put_request(rq);

	return (drive->mult_count == arg) ? 0 : -EIO;
}

ide_devset_get_flag(nowerr, IDE_DFLAG_NOWERR);

static int set_nowerr(ide_drive_t *drive, int arg)
{
	if (arg < 0 || arg > 1)
		return -EINVAL;

	if (arg)
		drive->dev_flags |= IDE_DFLAG_NOWERR;
	else
		drive->dev_flags &= ~IDE_DFLAG_NOWERR;

	drive->bad_wstat = arg ? BAD_R_STAT : BAD_W_STAT;

	return 0;
}

static int ide_do_setfeature(ide_drive_t *drive, u8 feature, u8 nsect)
{
	struct ide_cmd cmd;

	memset(&cmd, 0, sizeof(cmd));
	cmd.tf.feature = feature;
	cmd.tf.nsect   = nsect;
	cmd.tf.command = ATA_CMD_SET_FEATURES;
<<<<<<< HEAD
	cmd.tf_flags   = IDE_TFLAG_TF | IDE_TFLAG_DEVICE;
=======
	cmd.valid.out.tf = IDE_VALID_OUT_TF | IDE_VALID_DEVICE;
	cmd.valid.in.tf  = IDE_VALID_IN_TF  | IDE_VALID_DEVICE;
>>>>>>> 6574612f

	return ide_no_data_taskfile(drive, &cmd);
}

static void update_ordered(ide_drive_t *drive)
{
	u16 *id = drive->id;
	unsigned ordered = QUEUE_ORDERED_NONE;
	prepare_flush_fn *prep_fn = NULL;

	if (drive->dev_flags & IDE_DFLAG_WCACHE) {
		unsigned long long capacity;
		int barrier;
		/*
		 * We must avoid issuing commands a drive does not
		 * understand or we may crash it. We check flush cache
		 * is supported. We also check we have the LBA48 flush
		 * cache if the drive capacity is too large. By this
		 * time we have trimmed the drive capacity if LBA48 is
		 * not available so we don't need to recheck that.
		 */
		capacity = ide_gd_capacity(drive);
		barrier = ata_id_flush_enabled(id) &&
			(drive->dev_flags & IDE_DFLAG_NOFLUSH) == 0 &&
			((drive->dev_flags & IDE_DFLAG_LBA48) == 0 ||
			 capacity <= (1ULL << 28) ||
			 ata_id_flush_ext_enabled(id));

		printk(KERN_INFO "%s: cache flushes %ssupported\n",
		       drive->name, barrier ? "" : "not ");

		if (barrier) {
			ordered = QUEUE_ORDERED_DRAIN_FLUSH;
			prep_fn = idedisk_prepare_flush;
		}
	} else
		ordered = QUEUE_ORDERED_DRAIN;

	blk_queue_ordered(drive->queue, ordered, prep_fn);
}

ide_devset_get_flag(wcache, IDE_DFLAG_WCACHE);

static int set_wcache(ide_drive_t *drive, int arg)
{
	int err = 1;

	if (arg < 0 || arg > 1)
		return -EINVAL;

	if (ata_id_flush_enabled(drive->id)) {
		err = ide_do_setfeature(drive,
			arg ? SETFEATURES_WC_ON : SETFEATURES_WC_OFF, 0);
		if (err == 0) {
			if (arg)
				drive->dev_flags |= IDE_DFLAG_WCACHE;
			else
				drive->dev_flags &= ~IDE_DFLAG_WCACHE;
		}
	}

	update_ordered(drive);

	return err;
}

static int do_idedisk_flushcache(ide_drive_t *drive)
{
	struct ide_cmd cmd;

	memset(&cmd, 0, sizeof(cmd));
	if (ata_id_flush_ext_enabled(drive->id))
		cmd.tf.command = ATA_CMD_FLUSH_EXT;
	else
		cmd.tf.command = ATA_CMD_FLUSH;
<<<<<<< HEAD
	cmd.tf_flags = IDE_TFLAG_TF | IDE_TFLAG_DEVICE;
=======
	cmd.valid.out.tf = IDE_VALID_OUT_TF | IDE_VALID_DEVICE;
	cmd.valid.in.tf  = IDE_VALID_IN_TF  | IDE_VALID_DEVICE;
>>>>>>> 6574612f

	return ide_no_data_taskfile(drive, &cmd);
}

ide_devset_get(acoustic, acoustic);

static int set_acoustic(ide_drive_t *drive, int arg)
{
	if (arg < 0 || arg > 254)
		return -EINVAL;

	ide_do_setfeature(drive,
		arg ? SETFEATURES_AAM_ON : SETFEATURES_AAM_OFF, arg);

	drive->acoustic = arg;

	return 0;
}

ide_devset_get_flag(addressing, IDE_DFLAG_LBA48);

/*
 * drive->addressing:
 *	0: 28-bit
 *	1: 48-bit
 *	2: 48-bit capable doing 28-bit
 */
static int set_addressing(ide_drive_t *drive, int arg)
{
	if (arg < 0 || arg > 2)
		return -EINVAL;

	if (arg && ((drive->hwif->host_flags & IDE_HFLAG_NO_LBA48) ||
	    ata_id_lba48_enabled(drive->id) == 0))
		return -EIO;

	if (arg == 2)
		arg = 0;

	if (arg)
		drive->dev_flags |= IDE_DFLAG_LBA48;
	else
		drive->dev_flags &= ~IDE_DFLAG_LBA48;

	return 0;
}

ide_ext_devset_rw(acoustic, acoustic);
ide_ext_devset_rw(address, addressing);
ide_ext_devset_rw(multcount, multcount);
ide_ext_devset_rw(wcache, wcache);

ide_ext_devset_rw_sync(nowerr, nowerr);

static int ide_disk_check(ide_drive_t *drive, const char *s)
{
	return 1;
}

static void ide_disk_setup(ide_drive_t *drive)
{
	struct ide_disk_obj *idkp = drive->driver_data;
	struct request_queue *q = drive->queue;
	ide_hwif_t *hwif = drive->hwif;
	u16 *id = drive->id;
	char *m = (char *)&id[ATA_ID_PROD];
	unsigned long long capacity;

	ide_proc_register_driver(drive, idkp->driver);

	if ((drive->dev_flags & IDE_DFLAG_ID_READ) == 0)
		return;

	if (drive->dev_flags & IDE_DFLAG_REMOVABLE) {
		/*
		 * Removable disks (eg. SYQUEST); ignore 'WD' drives
		 */
		if (m[0] != 'W' || m[1] != 'D')
			drive->dev_flags |= IDE_DFLAG_DOORLOCKING;
	}

	(void)set_addressing(drive, 1);

	if (drive->dev_flags & IDE_DFLAG_LBA48) {
		int max_s = 2048;

		if (max_s > hwif->rqsize)
			max_s = hwif->rqsize;

		blk_queue_max_sectors(q, max_s);
	}

	printk(KERN_INFO "%s: max request size: %dKiB\n", drive->name,
		q->max_sectors / 2);

	if (ata_id_is_ssd(id))
		queue_flag_set_unlocked(QUEUE_FLAG_NONROT, q);

	/* calculate drive capacity, and select LBA if possible */
	ide_disk_get_capacity(drive);

	/*
	 * if possible, give fdisk access to more of the drive,
	 * by correcting bios_cyls:
	 */
	capacity = ide_gd_capacity(drive);

	if ((drive->dev_flags & IDE_DFLAG_FORCED_GEOM) == 0) {
		if (ata_id_lba48_enabled(drive->id)) {
			/* compatibility */
			drive->bios_sect = 63;
			drive->bios_head = 255;
		}

		if (drive->bios_sect && drive->bios_head) {
			unsigned int cap0 = capacity; /* truncate to 32 bits */
			unsigned int cylsz, cyl;

			if (cap0 != capacity)
				drive->bios_cyl = 65535;
			else {
				cylsz = drive->bios_sect * drive->bios_head;
				cyl = cap0 / cylsz;
				if (cyl > 65535)
					cyl = 65535;
				if (cyl > drive->bios_cyl)
					drive->bios_cyl = cyl;
			}
		}
	}
	printk(KERN_INFO "%s: %llu sectors (%llu MB)",
			 drive->name, capacity, sectors_to_MB(capacity));

	/* Only print cache size when it was specified */
	if (id[ATA_ID_BUF_SIZE])
		printk(KERN_CONT " w/%dKiB Cache", id[ATA_ID_BUF_SIZE] / 2);

	printk(KERN_CONT ", CHS=%d/%d/%d\n",
			 drive->bios_cyl, drive->bios_head, drive->bios_sect);

	/* write cache enabled? */
	if ((id[ATA_ID_CSFO] & 1) || ata_id_wcache_enabled(id))
		drive->dev_flags |= IDE_DFLAG_WCACHE;

	set_wcache(drive, 1);

	if ((drive->dev_flags & IDE_DFLAG_LBA) == 0 &&
	    (drive->head == 0 || drive->head > 16)) {
		printk(KERN_ERR "%s: invalid geometry: %d physical heads?\n",
			drive->name, drive->head);
		drive->dev_flags &= ~IDE_DFLAG_ATTACH;
	} else
		drive->dev_flags |= IDE_DFLAG_ATTACH;
}

static void ide_disk_flush(ide_drive_t *drive)
{
	if (ata_id_flush_enabled(drive->id) == 0 ||
	    (drive->dev_flags & IDE_DFLAG_WCACHE) == 0)
		return;

	if (do_idedisk_flushcache(drive))
		printk(KERN_INFO "%s: wcache flush failed!\n", drive->name);
}

static int ide_disk_init_media(ide_drive_t *drive, struct gendisk *disk)
{
	return 0;
}

static int ide_disk_set_doorlock(ide_drive_t *drive, struct gendisk *disk,
				 int on)
{
	struct ide_cmd cmd;
	int ret;

	if ((drive->dev_flags & IDE_DFLAG_DOORLOCKING) == 0)
		return 0;

	memset(&cmd, 0, sizeof(cmd));
	cmd.tf.command = on ? ATA_CMD_MEDIA_LOCK : ATA_CMD_MEDIA_UNLOCK;
<<<<<<< HEAD
	cmd.tf_flags   = IDE_TFLAG_TF | IDE_TFLAG_DEVICE;
=======
	cmd.valid.out.tf = IDE_VALID_OUT_TF | IDE_VALID_DEVICE;
	cmd.valid.in.tf  = IDE_VALID_IN_TF  | IDE_VALID_DEVICE;
>>>>>>> 6574612f

	ret = ide_no_data_taskfile(drive, &cmd);

	if (ret)
		drive->dev_flags &= ~IDE_DFLAG_DOORLOCKING;

	return ret;
}

const struct ide_disk_ops ide_ata_disk_ops = {
	.check		= ide_disk_check,
	.get_capacity	= ide_disk_get_capacity,
	.setup		= ide_disk_setup,
	.flush		= ide_disk_flush,
	.init_media	= ide_disk_init_media,
	.set_doorlock	= ide_disk_set_doorlock,
	.do_request	= ide_do_rw_disk,
	.ioctl		= ide_disk_ioctl,
};<|MERGE_RESOLUTION|>--- conflicted
+++ resolved
@@ -97,12 +97,8 @@
 	}
 
 	memset(&cmd, 0, sizeof(cmd));
-<<<<<<< HEAD
-	cmd.tf_flags = IDE_TFLAG_TF | IDE_TFLAG_DEVICE;
-=======
 	cmd.valid.out.tf = IDE_VALID_OUT_TF | IDE_VALID_DEVICE;
 	cmd.valid.in.tf  = IDE_VALID_IN_TF  | IDE_VALID_DEVICE;
->>>>>>> 6574612f
 
 	if (drive->dev_flags & IDE_DFLAG_LBA) {
 		if (lba48) {
@@ -115,9 +111,6 @@
 			tf->lbah   = (u8)(block >> 16);
 			tf->device = ATA_LBA;
 
-<<<<<<< HEAD
-			cmd.tf_flags |= (IDE_TFLAG_LBA48 | IDE_TFLAG_HOB);
-=======
 			tf = &cmd.hob;
 			tf->nsect = (nsectors >> 8) & 0xff;
 			tf->lbal  = (u8)(block >> 24);
@@ -129,7 +122,6 @@
 			cmd.valid.out.hob = IDE_VALID_OUT_HOB;
 			cmd.valid.in.hob  = IDE_VALID_IN_HOB;
 			cmd.tf_flags |= IDE_TFLAG_LBA48;
->>>>>>> 6574612f
 		} else {
 			tf->nsect  = nsectors & 0xff;
 			tf->lbal   = block;
@@ -231,11 +223,6 @@
 		tf->command = ATA_CMD_READ_NATIVE_MAX;
 	tf->device  = ATA_LBA;
 
-<<<<<<< HEAD
-	cmd.tf_flags = IDE_TFLAG_TF | IDE_TFLAG_DEVICE;
-	if (lba48)
-		cmd.tf_flags |= (IDE_TFLAG_LBA48 | IDE_TFLAG_HOB);
-=======
 	cmd.valid.out.tf = IDE_VALID_OUT_TF | IDE_VALID_DEVICE;
 	cmd.valid.in.tf  = IDE_VALID_IN_TF  | IDE_VALID_DEVICE;
 	if (lba48) {
@@ -243,17 +230,12 @@
 		cmd.valid.in.hob  = IDE_VALID_IN_HOB;
 		cmd.tf_flags = IDE_TFLAG_LBA48;
 	}
->>>>>>> 6574612f
 
 	ide_no_data_taskfile(drive, &cmd);
 
 	/* if OK, compute maximum address value */
 	if (!(tf->status & ATA_ERR))
-<<<<<<< HEAD
-		addr = ide_get_lba_addr(tf, lba48) + 1;
-=======
 		addr = ide_get_lba_addr(&cmd, lba48) + 1;
->>>>>>> 6574612f
 
 	return addr;
 }
@@ -285,11 +267,6 @@
 	}
 	tf->device |= ATA_LBA;
 
-<<<<<<< HEAD
-	cmd.tf_flags = IDE_TFLAG_TF | IDE_TFLAG_DEVICE;
-	if (lba48)
-		cmd.tf_flags |= (IDE_TFLAG_LBA48 | IDE_TFLAG_HOB);
-=======
 	cmd.valid.out.tf = IDE_VALID_OUT_TF | IDE_VALID_DEVICE;
 	cmd.valid.in.tf  = IDE_VALID_IN_TF  | IDE_VALID_DEVICE;
 	if (lba48) {
@@ -297,17 +274,12 @@
 		cmd.valid.in.hob  = IDE_VALID_IN_HOB;
 		cmd.tf_flags = IDE_TFLAG_LBA48;
 	}
->>>>>>> 6574612f
 
 	ide_no_data_taskfile(drive, &cmd);
 
 	/* if OK, compute maximum address value */
 	if (!(tf->status & ATA_ERR))
-<<<<<<< HEAD
-		addr_set = ide_get_lba_addr(tf, lba48) + 1;
-=======
 		addr_set = ide_get_lba_addr(&cmd, lba48) + 1;
->>>>>>> 6574612f
 
 	return addr_set;
 }
@@ -434,13 +406,8 @@
 		cmd->tf.command = ATA_CMD_FLUSH_EXT;
 	else
 		cmd->tf.command = ATA_CMD_FLUSH;
-<<<<<<< HEAD
-	cmd->tf_flags = IDE_TFLAG_OUT_TF | IDE_TFLAG_OUT_DEVICE |
-			IDE_TFLAG_DYN;
-=======
 	cmd->valid.out.tf = IDE_VALID_OUT_TF | IDE_VALID_DEVICE;
 	cmd->tf_flags = IDE_TFLAG_DYN;
->>>>>>> 6574612f
 	cmd->protocol = ATA_PROT_NODATA;
 
 	rq->cmd_type = REQ_TYPE_ATA_TASKFILE;
@@ -501,12 +468,8 @@
 	cmd.tf.feature = feature;
 	cmd.tf.nsect   = nsect;
 	cmd.tf.command = ATA_CMD_SET_FEATURES;
-<<<<<<< HEAD
-	cmd.tf_flags   = IDE_TFLAG_TF | IDE_TFLAG_DEVICE;
-=======
 	cmd.valid.out.tf = IDE_VALID_OUT_TF | IDE_VALID_DEVICE;
 	cmd.valid.in.tf  = IDE_VALID_IN_TF  | IDE_VALID_DEVICE;
->>>>>>> 6574612f
 
 	return ide_no_data_taskfile(drive, &cmd);
 }
@@ -582,12 +545,8 @@
 		cmd.tf.command = ATA_CMD_FLUSH_EXT;
 	else
 		cmd.tf.command = ATA_CMD_FLUSH;
-<<<<<<< HEAD
-	cmd.tf_flags = IDE_TFLAG_TF | IDE_TFLAG_DEVICE;
-=======
 	cmd.valid.out.tf = IDE_VALID_OUT_TF | IDE_VALID_DEVICE;
 	cmd.valid.in.tf  = IDE_VALID_IN_TF  | IDE_VALID_DEVICE;
->>>>>>> 6574612f
 
 	return ide_no_data_taskfile(drive, &cmd);
 }
@@ -769,12 +728,8 @@
 
 	memset(&cmd, 0, sizeof(cmd));
 	cmd.tf.command = on ? ATA_CMD_MEDIA_LOCK : ATA_CMD_MEDIA_UNLOCK;
-<<<<<<< HEAD
-	cmd.tf_flags   = IDE_TFLAG_TF | IDE_TFLAG_DEVICE;
-=======
 	cmd.valid.out.tf = IDE_VALID_OUT_TF | IDE_VALID_DEVICE;
 	cmd.valid.in.tf  = IDE_VALID_IN_TF  | IDE_VALID_DEVICE;
->>>>>>> 6574612f
 
 	ret = ide_no_data_taskfile(drive, &cmd);
 
