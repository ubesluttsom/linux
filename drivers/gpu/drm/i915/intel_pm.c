/*
 * Copyright © 2012 Intel Corporation
 *
 * Permission is hereby granted, free of charge, to any person obtaining a
 * copy of this software and associated documentation files (the "Software"),
 * to deal in the Software without restriction, including without limitation
 * the rights to use, copy, modify, merge, publish, distribute, sublicense,
 * and/or sell copies of the Software, and to permit persons to whom the
 * Software is furnished to do so, subject to the following conditions:
 *
 * The above copyright notice and this permission notice (including the next
 * paragraph) shall be included in all copies or substantial portions of the
 * Software.
 *
 * THE SOFTWARE IS PROVIDED "AS IS", WITHOUT WARRANTY OF ANY KIND, EXPRESS OR
 * IMPLIED, INCLUDING BUT NOT LIMITED TO THE WARRANTIES OF MERCHANTABILITY,
 * FITNESS FOR A PARTICULAR PURPOSE AND NONINFRINGEMENT.  IN NO EVENT SHALL
 * THE AUTHORS OR COPYRIGHT HOLDERS BE LIABLE FOR ANY CLAIM, DAMAGES OR OTHER
 * LIABILITY, WHETHER IN AN ACTION OF CONTRACT, TORT OR OTHERWISE, ARISING
 * FROM, OUT OF OR IN CONNECTION WITH THE SOFTWARE OR THE USE OR OTHER DEALINGS
 * IN THE SOFTWARE.
 *
 * Authors:
 *    Eugeni Dodonov <eugeni.dodonov@intel.com>
 *
 */

#include <linux/cpufreq.h>
#include "i915_drv.h"
#include "intel_drv.h"
#include "../../../platform/x86/intel_ips.h"
#include <linux/module.h>

/**
 * RC6 is a special power stage which allows the GPU to enter an very
 * low-voltage mode when idle, using down to 0V while at this stage.  This
 * stage is entered automatically when the GPU is idle when RC6 support is
 * enabled, and as soon as new workload arises GPU wakes up automatically as well.
 *
 * There are different RC6 modes available in Intel GPU, which differentiate
 * among each other with the latency required to enter and leave RC6 and
 * voltage consumed by the GPU in different states.
 *
 * The combination of the following flags define which states GPU is allowed
 * to enter, while RC6 is the normal RC6 state, RC6p is the deep RC6, and
 * RC6pp is deepest RC6. Their support by hardware varies according to the
 * GPU, BIOS, chipset and platform. RC6 is usually the safest one and the one
 * which brings the most power savings; deeper states save more power, but
 * require higher latency to switch to and wake up.
 */
#define INTEL_RC6_ENABLE			(1<<0)
#define INTEL_RC6p_ENABLE			(1<<1)
#define INTEL_RC6pp_ENABLE			(1<<2)

static void gen9_init_clock_gating(struct drm_device *dev)
{
	struct drm_i915_private *dev_priv = dev->dev_private;

	/* WaEnableLbsSlaRetryTimerDecrement:skl */
	I915_WRITE(BDW_SCRATCH1, I915_READ(BDW_SCRATCH1) |
		   GEN9_LBS_SLA_RETRY_TIMER_DECREMENT_ENABLE);

	/* WaDisableKillLogic:bxt,skl */
	I915_WRITE(GAM_ECOCHK, I915_READ(GAM_ECOCHK) |
		   ECOCHK_DIS_TLB);
}

static void skl_init_clock_gating(struct drm_device *dev)
{
	struct drm_i915_private *dev_priv = dev->dev_private;

	gen9_init_clock_gating(dev);

	if (INTEL_REVID(dev) <= SKL_REVID_B0) {
		/*
		 * WaDisableSDEUnitClockGating:skl
		 * WaSetGAPSunitClckGateDisable:skl
		 */
		I915_WRITE(GEN8_UCGCTL6, I915_READ(GEN8_UCGCTL6) |
			   GEN8_GAPSUNIT_CLOCK_GATE_DISABLE |
			   GEN8_SDEUNIT_CLOCK_GATE_DISABLE);

		/* WaDisableVFUnitClockGating:skl */
		I915_WRITE(GEN6_UCGCTL2, I915_READ(GEN6_UCGCTL2) |
			   GEN6_VFUNIT_CLOCK_GATE_DISABLE);
	}

	if (INTEL_REVID(dev) <= SKL_REVID_D0) {
		/* WaDisableHDCInvalidation:skl */
		I915_WRITE(GAM_ECOCHK, I915_READ(GAM_ECOCHK) |
			   BDW_DISABLE_HDC_INVALIDATION);

		/* WaDisableChickenBitTSGBarrierAckForFFSliceCS:skl */
		I915_WRITE(FF_SLICE_CS_CHICKEN2,
			   _MASKED_BIT_ENABLE(GEN9_TSG_BARRIER_ACK_DISABLE));
	}

	/* GEN8_L3SQCREG4 has a dependency with WA batch so any new changes
	 * involving this register should also be added to WA batch as required.
	 */
	if (INTEL_REVID(dev) <= SKL_REVID_E0)
		/* WaDisableLSQCROPERFforOCL:skl */
		I915_WRITE(GEN8_L3SQCREG4, I915_READ(GEN8_L3SQCREG4) |
			   GEN8_LQSC_RO_PERF_DIS);

	/* WaEnableGapsTsvCreditFix:skl */
	if (IS_SKYLAKE(dev) && (INTEL_REVID(dev) >= SKL_REVID_C0)) {
		I915_WRITE(GEN8_GARBCNTL, (I915_READ(GEN8_GARBCNTL) |
					   GEN9_GAPS_TSV_CREDIT_DISABLE));
	}
}

static void bxt_init_clock_gating(struct drm_device *dev)
{
	struct drm_i915_private *dev_priv = dev->dev_private;

	gen9_init_clock_gating(dev);

	/* WaDisableSDEUnitClockGating:bxt */
	I915_WRITE(GEN8_UCGCTL6, I915_READ(GEN8_UCGCTL6) |
		   GEN8_SDEUNIT_CLOCK_GATE_DISABLE);

	/*
	 * FIXME:
	 * GEN8_HDCUNIT_CLOCK_GATE_DISABLE_HDCREQ applies on 3x6 GT SKUs only.
	 */
	I915_WRITE(GEN8_UCGCTL6, I915_READ(GEN8_UCGCTL6) |
		   GEN8_HDCUNIT_CLOCK_GATE_DISABLE_HDCREQ);

	if (INTEL_REVID(dev) == BXT_REVID_A0) {
		/*
		 * Hardware specification requires this bit to be
		 * set to 1 for A0
		 */
		I915_WRITE(TILECTL, I915_READ(TILECTL) | TILECTL_TLBPF);
	}
<<<<<<< HEAD
=======

	/* WaSetClckGatingDisableMedia:bxt */
	if (INTEL_REVID(dev) == BXT_REVID_A0) {
		I915_WRITE(GEN7_MISCCPCTL, (I915_READ(GEN7_MISCCPCTL) &
					    ~GEN8_DOP_CLOCK_GATE_MEDIA_ENABLE));
	}
>>>>>>> 44cc6c08
}

static void i915_pineview_get_mem_freq(struct drm_device *dev)
{
	struct drm_i915_private *dev_priv = dev->dev_private;
	u32 tmp;

	tmp = I915_READ(CLKCFG);

	switch (tmp & CLKCFG_FSB_MASK) {
	case CLKCFG_FSB_533:
		dev_priv->fsb_freq = 533; /* 133*4 */
		break;
	case CLKCFG_FSB_800:
		dev_priv->fsb_freq = 800; /* 200*4 */
		break;
	case CLKCFG_FSB_667:
		dev_priv->fsb_freq =  667; /* 167*4 */
		break;
	case CLKCFG_FSB_400:
		dev_priv->fsb_freq = 400; /* 100*4 */
		break;
	}

	switch (tmp & CLKCFG_MEM_MASK) {
	case CLKCFG_MEM_533:
		dev_priv->mem_freq = 533;
		break;
	case CLKCFG_MEM_667:
		dev_priv->mem_freq = 667;
		break;
	case CLKCFG_MEM_800:
		dev_priv->mem_freq = 800;
		break;
	}

	/* detect pineview DDR3 setting */
	tmp = I915_READ(CSHRDDR3CTL);
	dev_priv->is_ddr3 = (tmp & CSHRDDR3CTL_DDR3) ? 1 : 0;
}

static void i915_ironlake_get_mem_freq(struct drm_device *dev)
{
	struct drm_i915_private *dev_priv = dev->dev_private;
	u16 ddrpll, csipll;

	ddrpll = I915_READ16(DDRMPLL1);
	csipll = I915_READ16(CSIPLL0);

	switch (ddrpll & 0xff) {
	case 0xc:
		dev_priv->mem_freq = 800;
		break;
	case 0x10:
		dev_priv->mem_freq = 1066;
		break;
	case 0x14:
		dev_priv->mem_freq = 1333;
		break;
	case 0x18:
		dev_priv->mem_freq = 1600;
		break;
	default:
		DRM_DEBUG_DRIVER("unknown memory frequency 0x%02x\n",
				 ddrpll & 0xff);
		dev_priv->mem_freq = 0;
		break;
	}

	dev_priv->ips.r_t = dev_priv->mem_freq;

	switch (csipll & 0x3ff) {
	case 0x00c:
		dev_priv->fsb_freq = 3200;
		break;
	case 0x00e:
		dev_priv->fsb_freq = 3733;
		break;
	case 0x010:
		dev_priv->fsb_freq = 4266;
		break;
	case 0x012:
		dev_priv->fsb_freq = 4800;
		break;
	case 0x014:
		dev_priv->fsb_freq = 5333;
		break;
	case 0x016:
		dev_priv->fsb_freq = 5866;
		break;
	case 0x018:
		dev_priv->fsb_freq = 6400;
		break;
	default:
		DRM_DEBUG_DRIVER("unknown fsb frequency 0x%04x\n",
				 csipll & 0x3ff);
		dev_priv->fsb_freq = 0;
		break;
	}

	if (dev_priv->fsb_freq == 3200) {
		dev_priv->ips.c_m = 0;
	} else if (dev_priv->fsb_freq > 3200 && dev_priv->fsb_freq <= 4800) {
		dev_priv->ips.c_m = 1;
	} else {
		dev_priv->ips.c_m = 2;
	}
}

static const struct cxsr_latency cxsr_latency_table[] = {
	{1, 0, 800, 400, 3382, 33382, 3983, 33983},    /* DDR2-400 SC */
	{1, 0, 800, 667, 3354, 33354, 3807, 33807},    /* DDR2-667 SC */
	{1, 0, 800, 800, 3347, 33347, 3763, 33763},    /* DDR2-800 SC */
	{1, 1, 800, 667, 6420, 36420, 6873, 36873},    /* DDR3-667 SC */
	{1, 1, 800, 800, 5902, 35902, 6318, 36318},    /* DDR3-800 SC */

	{1, 0, 667, 400, 3400, 33400, 4021, 34021},    /* DDR2-400 SC */
	{1, 0, 667, 667, 3372, 33372, 3845, 33845},    /* DDR2-667 SC */
	{1, 0, 667, 800, 3386, 33386, 3822, 33822},    /* DDR2-800 SC */
	{1, 1, 667, 667, 6438, 36438, 6911, 36911},    /* DDR3-667 SC */
	{1, 1, 667, 800, 5941, 35941, 6377, 36377},    /* DDR3-800 SC */

	{1, 0, 400, 400, 3472, 33472, 4173, 34173},    /* DDR2-400 SC */
	{1, 0, 400, 667, 3443, 33443, 3996, 33996},    /* DDR2-667 SC */
	{1, 0, 400, 800, 3430, 33430, 3946, 33946},    /* DDR2-800 SC */
	{1, 1, 400, 667, 6509, 36509, 7062, 37062},    /* DDR3-667 SC */
	{1, 1, 400, 800, 5985, 35985, 6501, 36501},    /* DDR3-800 SC */

	{0, 0, 800, 400, 3438, 33438, 4065, 34065},    /* DDR2-400 SC */
	{0, 0, 800, 667, 3410, 33410, 3889, 33889},    /* DDR2-667 SC */
	{0, 0, 800, 800, 3403, 33403, 3845, 33845},    /* DDR2-800 SC */
	{0, 1, 800, 667, 6476, 36476, 6955, 36955},    /* DDR3-667 SC */
	{0, 1, 800, 800, 5958, 35958, 6400, 36400},    /* DDR3-800 SC */

	{0, 0, 667, 400, 3456, 33456, 4103, 34106},    /* DDR2-400 SC */
	{0, 0, 667, 667, 3428, 33428, 3927, 33927},    /* DDR2-667 SC */
	{0, 0, 667, 800, 3443, 33443, 3905, 33905},    /* DDR2-800 SC */
	{0, 1, 667, 667, 6494, 36494, 6993, 36993},    /* DDR3-667 SC */
	{0, 1, 667, 800, 5998, 35998, 6460, 36460},    /* DDR3-800 SC */

	{0, 0, 400, 400, 3528, 33528, 4255, 34255},    /* DDR2-400 SC */
	{0, 0, 400, 667, 3500, 33500, 4079, 34079},    /* DDR2-667 SC */
	{0, 0, 400, 800, 3487, 33487, 4029, 34029},    /* DDR2-800 SC */
	{0, 1, 400, 667, 6566, 36566, 7145, 37145},    /* DDR3-667 SC */
	{0, 1, 400, 800, 6042, 36042, 6584, 36584},    /* DDR3-800 SC */
};

static const struct cxsr_latency *intel_get_cxsr_latency(int is_desktop,
							 int is_ddr3,
							 int fsb,
							 int mem)
{
	const struct cxsr_latency *latency;
	int i;

	if (fsb == 0 || mem == 0)
		return NULL;

	for (i = 0; i < ARRAY_SIZE(cxsr_latency_table); i++) {
		latency = &cxsr_latency_table[i];
		if (is_desktop == latency->is_desktop &&
		    is_ddr3 == latency->is_ddr3 &&
		    fsb == latency->fsb_freq && mem == latency->mem_freq)
			return latency;
	}

	DRM_DEBUG_KMS("Unknown FSB/MEM found, disable CxSR\n");

	return NULL;
}

static void chv_set_memory_dvfs(struct drm_i915_private *dev_priv, bool enable)
{
	u32 val;

	mutex_lock(&dev_priv->rps.hw_lock);

	val = vlv_punit_read(dev_priv, PUNIT_REG_DDR_SETUP2);
	if (enable)
		val &= ~FORCE_DDR_HIGH_FREQ;
	else
		val |= FORCE_DDR_HIGH_FREQ;
	val &= ~FORCE_DDR_LOW_FREQ;
	val |= FORCE_DDR_FREQ_REQ_ACK;
	vlv_punit_write(dev_priv, PUNIT_REG_DDR_SETUP2, val);

	if (wait_for((vlv_punit_read(dev_priv, PUNIT_REG_DDR_SETUP2) &
		      FORCE_DDR_FREQ_REQ_ACK) == 0, 3))
		DRM_ERROR("timed out waiting for Punit DDR DVFS request\n");

	mutex_unlock(&dev_priv->rps.hw_lock);
}

static void chv_set_memory_pm5(struct drm_i915_private *dev_priv, bool enable)
{
	u32 val;

	mutex_lock(&dev_priv->rps.hw_lock);

	val = vlv_punit_read(dev_priv, PUNIT_REG_DSPFREQ);
	if (enable)
		val |= DSP_MAXFIFO_PM5_ENABLE;
	else
		val &= ~DSP_MAXFIFO_PM5_ENABLE;
	vlv_punit_write(dev_priv, PUNIT_REG_DSPFREQ, val);

	mutex_unlock(&dev_priv->rps.hw_lock);
}

#define FW_WM(value, plane) \
	(((value) << DSPFW_ ## plane ## _SHIFT) & DSPFW_ ## plane ## _MASK)

void intel_set_memory_cxsr(struct drm_i915_private *dev_priv, bool enable)
{
	struct drm_device *dev = dev_priv->dev;
	u32 val;

	if (IS_VALLEYVIEW(dev)) {
		I915_WRITE(FW_BLC_SELF_VLV, enable ? FW_CSPWRDWNEN : 0);
		POSTING_READ(FW_BLC_SELF_VLV);
		dev_priv->wm.vlv.cxsr = enable;
	} else if (IS_G4X(dev) || IS_CRESTLINE(dev)) {
		I915_WRITE(FW_BLC_SELF, enable ? FW_BLC_SELF_EN : 0);
		POSTING_READ(FW_BLC_SELF);
	} else if (IS_PINEVIEW(dev)) {
		val = I915_READ(DSPFW3) & ~PINEVIEW_SELF_REFRESH_EN;
		val |= enable ? PINEVIEW_SELF_REFRESH_EN : 0;
		I915_WRITE(DSPFW3, val);
		POSTING_READ(DSPFW3);
	} else if (IS_I945G(dev) || IS_I945GM(dev)) {
		val = enable ? _MASKED_BIT_ENABLE(FW_BLC_SELF_EN) :
			       _MASKED_BIT_DISABLE(FW_BLC_SELF_EN);
		I915_WRITE(FW_BLC_SELF, val);
		POSTING_READ(FW_BLC_SELF);
	} else if (IS_I915GM(dev)) {
		val = enable ? _MASKED_BIT_ENABLE(INSTPM_SELF_EN) :
			       _MASKED_BIT_DISABLE(INSTPM_SELF_EN);
		I915_WRITE(INSTPM, val);
		POSTING_READ(INSTPM);
	} else {
		return;
	}

	DRM_DEBUG_KMS("memory self-refresh is %s\n",
		      enable ? "enabled" : "disabled");
}


/*
 * Latency for FIFO fetches is dependent on several factors:
 *   - memory configuration (speed, channels)
 *   - chipset
 *   - current MCH state
 * It can be fairly high in some situations, so here we assume a fairly
 * pessimal value.  It's a tradeoff between extra memory fetches (if we
 * set this value too high, the FIFO will fetch frequently to stay full)
 * and power consumption (set it too low to save power and we might see
 * FIFO underruns and display "flicker").
 *
 * A value of 5us seems to be a good balance; safe for very low end
 * platforms but not overly aggressive on lower latency configs.
 */
static const int pessimal_latency_ns = 5000;

#define VLV_FIFO_START(dsparb, dsparb2, lo_shift, hi_shift) \
	((((dsparb) >> (lo_shift)) & 0xff) | ((((dsparb2) >> (hi_shift)) & 0x1) << 8))

static int vlv_get_fifo_size(struct drm_device *dev,
			      enum pipe pipe, int plane)
{
	struct drm_i915_private *dev_priv = dev->dev_private;
	int sprite0_start, sprite1_start, size;

	switch (pipe) {
		uint32_t dsparb, dsparb2, dsparb3;
	case PIPE_A:
		dsparb = I915_READ(DSPARB);
		dsparb2 = I915_READ(DSPARB2);
		sprite0_start = VLV_FIFO_START(dsparb, dsparb2, 0, 0);
		sprite1_start = VLV_FIFO_START(dsparb, dsparb2, 8, 4);
		break;
	case PIPE_B:
		dsparb = I915_READ(DSPARB);
		dsparb2 = I915_READ(DSPARB2);
		sprite0_start = VLV_FIFO_START(dsparb, dsparb2, 16, 8);
		sprite1_start = VLV_FIFO_START(dsparb, dsparb2, 24, 12);
		break;
	case PIPE_C:
		dsparb2 = I915_READ(DSPARB2);
		dsparb3 = I915_READ(DSPARB3);
		sprite0_start = VLV_FIFO_START(dsparb3, dsparb2, 0, 16);
		sprite1_start = VLV_FIFO_START(dsparb3, dsparb2, 8, 20);
		break;
	default:
		return 0;
	}

	switch (plane) {
	case 0:
		size = sprite0_start;
		break;
	case 1:
		size = sprite1_start - sprite0_start;
		break;
	case 2:
		size = 512 - 1 - sprite1_start;
		break;
	default:
		return 0;
	}

	DRM_DEBUG_KMS("Pipe %c %s %c FIFO size: %d\n",
		      pipe_name(pipe), plane == 0 ? "primary" : "sprite",
		      plane == 0 ? plane_name(pipe) : sprite_name(pipe, plane - 1),
		      size);

	return size;
}

static int i9xx_get_fifo_size(struct drm_device *dev, int plane)
{
	struct drm_i915_private *dev_priv = dev->dev_private;
	uint32_t dsparb = I915_READ(DSPARB);
	int size;

	size = dsparb & 0x7f;
	if (plane)
		size = ((dsparb >> DSPARB_CSTART_SHIFT) & 0x7f) - size;

	DRM_DEBUG_KMS("FIFO size - (0x%08x) %s: %d\n", dsparb,
		      plane ? "B" : "A", size);

	return size;
}

static int i830_get_fifo_size(struct drm_device *dev, int plane)
{
	struct drm_i915_private *dev_priv = dev->dev_private;
	uint32_t dsparb = I915_READ(DSPARB);
	int size;

	size = dsparb & 0x1ff;
	if (plane)
		size = ((dsparb >> DSPARB_BEND_SHIFT) & 0x1ff) - size;
	size >>= 1; /* Convert to cachelines */

	DRM_DEBUG_KMS("FIFO size - (0x%08x) %s: %d\n", dsparb,
		      plane ? "B" : "A", size);

	return size;
}

static int i845_get_fifo_size(struct drm_device *dev, int plane)
{
	struct drm_i915_private *dev_priv = dev->dev_private;
	uint32_t dsparb = I915_READ(DSPARB);
	int size;

	size = dsparb & 0x7f;
	size >>= 2; /* Convert to cachelines */

	DRM_DEBUG_KMS("FIFO size - (0x%08x) %s: %d\n", dsparb,
		      plane ? "B" : "A",
		      size);

	return size;
}

/* Pineview has different values for various configs */
static const struct intel_watermark_params pineview_display_wm = {
	.fifo_size = PINEVIEW_DISPLAY_FIFO,
	.max_wm = PINEVIEW_MAX_WM,
	.default_wm = PINEVIEW_DFT_WM,
	.guard_size = PINEVIEW_GUARD_WM,
	.cacheline_size = PINEVIEW_FIFO_LINE_SIZE,
};
static const struct intel_watermark_params pineview_display_hplloff_wm = {
	.fifo_size = PINEVIEW_DISPLAY_FIFO,
	.max_wm = PINEVIEW_MAX_WM,
	.default_wm = PINEVIEW_DFT_HPLLOFF_WM,
	.guard_size = PINEVIEW_GUARD_WM,
	.cacheline_size = PINEVIEW_FIFO_LINE_SIZE,
};
static const struct intel_watermark_params pineview_cursor_wm = {
	.fifo_size = PINEVIEW_CURSOR_FIFO,
	.max_wm = PINEVIEW_CURSOR_MAX_WM,
	.default_wm = PINEVIEW_CURSOR_DFT_WM,
	.guard_size = PINEVIEW_CURSOR_GUARD_WM,
	.cacheline_size = PINEVIEW_FIFO_LINE_SIZE,
};
static const struct intel_watermark_params pineview_cursor_hplloff_wm = {
	.fifo_size = PINEVIEW_CURSOR_FIFO,
	.max_wm = PINEVIEW_CURSOR_MAX_WM,
	.default_wm = PINEVIEW_CURSOR_DFT_WM,
	.guard_size = PINEVIEW_CURSOR_GUARD_WM,
	.cacheline_size = PINEVIEW_FIFO_LINE_SIZE,
};
static const struct intel_watermark_params g4x_wm_info = {
	.fifo_size = G4X_FIFO_SIZE,
	.max_wm = G4X_MAX_WM,
	.default_wm = G4X_MAX_WM,
	.guard_size = 2,
	.cacheline_size = G4X_FIFO_LINE_SIZE,
};
static const struct intel_watermark_params g4x_cursor_wm_info = {
	.fifo_size = I965_CURSOR_FIFO,
	.max_wm = I965_CURSOR_MAX_WM,
	.default_wm = I965_CURSOR_DFT_WM,
	.guard_size = 2,
	.cacheline_size = G4X_FIFO_LINE_SIZE,
};
static const struct intel_watermark_params valleyview_wm_info = {
	.fifo_size = VALLEYVIEW_FIFO_SIZE,
	.max_wm = VALLEYVIEW_MAX_WM,
	.default_wm = VALLEYVIEW_MAX_WM,
	.guard_size = 2,
	.cacheline_size = G4X_FIFO_LINE_SIZE,
};
static const struct intel_watermark_params valleyview_cursor_wm_info = {
	.fifo_size = I965_CURSOR_FIFO,
	.max_wm = VALLEYVIEW_CURSOR_MAX_WM,
	.default_wm = I965_CURSOR_DFT_WM,
	.guard_size = 2,
	.cacheline_size = G4X_FIFO_LINE_SIZE,
};
static const struct intel_watermark_params i965_cursor_wm_info = {
	.fifo_size = I965_CURSOR_FIFO,
	.max_wm = I965_CURSOR_MAX_WM,
	.default_wm = I965_CURSOR_DFT_WM,
	.guard_size = 2,
	.cacheline_size = I915_FIFO_LINE_SIZE,
};
static const struct intel_watermark_params i945_wm_info = {
	.fifo_size = I945_FIFO_SIZE,
	.max_wm = I915_MAX_WM,
	.default_wm = 1,
	.guard_size = 2,
	.cacheline_size = I915_FIFO_LINE_SIZE,
};
static const struct intel_watermark_params i915_wm_info = {
	.fifo_size = I915_FIFO_SIZE,
	.max_wm = I915_MAX_WM,
	.default_wm = 1,
	.guard_size = 2,
	.cacheline_size = I915_FIFO_LINE_SIZE,
};
static const struct intel_watermark_params i830_a_wm_info = {
	.fifo_size = I855GM_FIFO_SIZE,
	.max_wm = I915_MAX_WM,
	.default_wm = 1,
	.guard_size = 2,
	.cacheline_size = I830_FIFO_LINE_SIZE,
};
static const struct intel_watermark_params i830_bc_wm_info = {
	.fifo_size = I855GM_FIFO_SIZE,
	.max_wm = I915_MAX_WM/2,
	.default_wm = 1,
	.guard_size = 2,
	.cacheline_size = I830_FIFO_LINE_SIZE,
};
static const struct intel_watermark_params i845_wm_info = {
	.fifo_size = I830_FIFO_SIZE,
	.max_wm = I915_MAX_WM,
	.default_wm = 1,
	.guard_size = 2,
	.cacheline_size = I830_FIFO_LINE_SIZE,
};

/**
 * intel_calculate_wm - calculate watermark level
 * @clock_in_khz: pixel clock
 * @wm: chip FIFO params
 * @pixel_size: display pixel size
 * @latency_ns: memory latency for the platform
 *
 * Calculate the watermark level (the level at which the display plane will
 * start fetching from memory again).  Each chip has a different display
 * FIFO size and allocation, so the caller needs to figure that out and pass
 * in the correct intel_watermark_params structure.
 *
 * As the pixel clock runs, the FIFO will be drained at a rate that depends
 * on the pixel size.  When it reaches the watermark level, it'll start
 * fetching FIFO line sized based chunks from memory until the FIFO fills
 * past the watermark point.  If the FIFO drains completely, a FIFO underrun
 * will occur, and a display engine hang could result.
 */
static unsigned long intel_calculate_wm(unsigned long clock_in_khz,
					const struct intel_watermark_params *wm,
					int fifo_size,
					int pixel_size,
					unsigned long latency_ns)
{
	long entries_required, wm_size;

	/*
	 * Note: we need to make sure we don't overflow for various clock &
	 * latency values.
	 * clocks go from a few thousand to several hundred thousand.
	 * latency is usually a few thousand
	 */
	entries_required = ((clock_in_khz / 1000) * pixel_size * latency_ns) /
		1000;
	entries_required = DIV_ROUND_UP(entries_required, wm->cacheline_size);

	DRM_DEBUG_KMS("FIFO entries required for mode: %ld\n", entries_required);

	wm_size = fifo_size - (entries_required + wm->guard_size);

	DRM_DEBUG_KMS("FIFO watermark level: %ld\n", wm_size);

	/* Don't promote wm_size to unsigned... */
	if (wm_size > (long)wm->max_wm)
		wm_size = wm->max_wm;
	if (wm_size <= 0)
		wm_size = wm->default_wm;

	/*
	 * Bspec seems to indicate that the value shouldn't be lower than
	 * 'burst size + 1'. Certainly 830 is quite unhappy with low values.
	 * Lets go for 8 which is the burst size since certain platforms
	 * already use a hardcoded 8 (which is what the spec says should be
	 * done).
	 */
	if (wm_size <= 8)
		wm_size = 8;

	return wm_size;
}

static struct drm_crtc *single_enabled_crtc(struct drm_device *dev)
{
	struct drm_crtc *crtc, *enabled = NULL;

	for_each_crtc(dev, crtc) {
		if (intel_crtc_active(crtc)) {
			if (enabled)
				return NULL;
			enabled = crtc;
		}
	}

	return enabled;
}

static void pineview_update_wm(struct drm_crtc *unused_crtc)
{
	struct drm_device *dev = unused_crtc->dev;
	struct drm_i915_private *dev_priv = dev->dev_private;
	struct drm_crtc *crtc;
	const struct cxsr_latency *latency;
	u32 reg;
	unsigned long wm;

	latency = intel_get_cxsr_latency(IS_PINEVIEW_G(dev), dev_priv->is_ddr3,
					 dev_priv->fsb_freq, dev_priv->mem_freq);
	if (!latency) {
		DRM_DEBUG_KMS("Unknown FSB/MEM found, disable CxSR\n");
		intel_set_memory_cxsr(dev_priv, false);
		return;
	}

	crtc = single_enabled_crtc(dev);
	if (crtc) {
		const struct drm_display_mode *adjusted_mode;
		int pixel_size = crtc->primary->state->fb->bits_per_pixel / 8;
		int clock;

		adjusted_mode = &to_intel_crtc(crtc)->config->base.adjusted_mode;
		clock = adjusted_mode->crtc_clock;

		/* Display SR */
		wm = intel_calculate_wm(clock, &pineview_display_wm,
					pineview_display_wm.fifo_size,
					pixel_size, latency->display_sr);
		reg = I915_READ(DSPFW1);
		reg &= ~DSPFW_SR_MASK;
		reg |= FW_WM(wm, SR);
		I915_WRITE(DSPFW1, reg);
		DRM_DEBUG_KMS("DSPFW1 register is %x\n", reg);

		/* cursor SR */
		wm = intel_calculate_wm(clock, &pineview_cursor_wm,
					pineview_display_wm.fifo_size,
					pixel_size, latency->cursor_sr);
		reg = I915_READ(DSPFW3);
		reg &= ~DSPFW_CURSOR_SR_MASK;
		reg |= FW_WM(wm, CURSOR_SR);
		I915_WRITE(DSPFW3, reg);

		/* Display HPLL off SR */
		wm = intel_calculate_wm(clock, &pineview_display_hplloff_wm,
					pineview_display_hplloff_wm.fifo_size,
					pixel_size, latency->display_hpll_disable);
		reg = I915_READ(DSPFW3);
		reg &= ~DSPFW_HPLL_SR_MASK;
		reg |= FW_WM(wm, HPLL_SR);
		I915_WRITE(DSPFW3, reg);

		/* cursor HPLL off SR */
		wm = intel_calculate_wm(clock, &pineview_cursor_hplloff_wm,
					pineview_display_hplloff_wm.fifo_size,
					pixel_size, latency->cursor_hpll_disable);
		reg = I915_READ(DSPFW3);
		reg &= ~DSPFW_HPLL_CURSOR_MASK;
		reg |= FW_WM(wm, HPLL_CURSOR);
		I915_WRITE(DSPFW3, reg);
		DRM_DEBUG_KMS("DSPFW3 register is %x\n", reg);

		intel_set_memory_cxsr(dev_priv, true);
	} else {
		intel_set_memory_cxsr(dev_priv, false);
	}
}

static bool g4x_compute_wm0(struct drm_device *dev,
			    int plane,
			    const struct intel_watermark_params *display,
			    int display_latency_ns,
			    const struct intel_watermark_params *cursor,
			    int cursor_latency_ns,
			    int *plane_wm,
			    int *cursor_wm)
{
	struct drm_crtc *crtc;
	const struct drm_display_mode *adjusted_mode;
	int htotal, hdisplay, clock, pixel_size;
	int line_time_us, line_count;
	int entries, tlb_miss;

	crtc = intel_get_crtc_for_plane(dev, plane);
	if (!intel_crtc_active(crtc)) {
		*cursor_wm = cursor->guard_size;
		*plane_wm = display->guard_size;
		return false;
	}

	adjusted_mode = &to_intel_crtc(crtc)->config->base.adjusted_mode;
	clock = adjusted_mode->crtc_clock;
	htotal = adjusted_mode->crtc_htotal;
	hdisplay = to_intel_crtc(crtc)->config->pipe_src_w;
	pixel_size = crtc->primary->state->fb->bits_per_pixel / 8;

	/* Use the small buffer method to calculate plane watermark */
	entries = ((clock * pixel_size / 1000) * display_latency_ns) / 1000;
	tlb_miss = display->fifo_size*display->cacheline_size - hdisplay * 8;
	if (tlb_miss > 0)
		entries += tlb_miss;
	entries = DIV_ROUND_UP(entries, display->cacheline_size);
	*plane_wm = entries + display->guard_size;
	if (*plane_wm > (int)display->max_wm)
		*plane_wm = display->max_wm;

	/* Use the large buffer method to calculate cursor watermark */
	line_time_us = max(htotal * 1000 / clock, 1);
	line_count = (cursor_latency_ns / line_time_us + 1000) / 1000;
	entries = line_count * crtc->cursor->state->crtc_w * pixel_size;
	tlb_miss = cursor->fifo_size*cursor->cacheline_size - hdisplay * 8;
	if (tlb_miss > 0)
		entries += tlb_miss;
	entries = DIV_ROUND_UP(entries, cursor->cacheline_size);
	*cursor_wm = entries + cursor->guard_size;
	if (*cursor_wm > (int)cursor->max_wm)
		*cursor_wm = (int)cursor->max_wm;

	return true;
}

/*
 * Check the wm result.
 *
 * If any calculated watermark values is larger than the maximum value that
 * can be programmed into the associated watermark register, that watermark
 * must be disabled.
 */
static bool g4x_check_srwm(struct drm_device *dev,
			   int display_wm, int cursor_wm,
			   const struct intel_watermark_params *display,
			   const struct intel_watermark_params *cursor)
{
	DRM_DEBUG_KMS("SR watermark: display plane %d, cursor %d\n",
		      display_wm, cursor_wm);

	if (display_wm > display->max_wm) {
		DRM_DEBUG_KMS("display watermark is too large(%d/%ld), disabling\n",
			      display_wm, display->max_wm);
		return false;
	}

	if (cursor_wm > cursor->max_wm) {
		DRM_DEBUG_KMS("cursor watermark is too large(%d/%ld), disabling\n",
			      cursor_wm, cursor->max_wm);
		return false;
	}

	if (!(display_wm || cursor_wm)) {
		DRM_DEBUG_KMS("SR latency is 0, disabling\n");
		return false;
	}

	return true;
}

static bool g4x_compute_srwm(struct drm_device *dev,
			     int plane,
			     int latency_ns,
			     const struct intel_watermark_params *display,
			     const struct intel_watermark_params *cursor,
			     int *display_wm, int *cursor_wm)
{
	struct drm_crtc *crtc;
	const struct drm_display_mode *adjusted_mode;
	int hdisplay, htotal, pixel_size, clock;
	unsigned long line_time_us;
	int line_count, line_size;
	int small, large;
	int entries;

	if (!latency_ns) {
		*display_wm = *cursor_wm = 0;
		return false;
	}

	crtc = intel_get_crtc_for_plane(dev, plane);
	adjusted_mode = &to_intel_crtc(crtc)->config->base.adjusted_mode;
	clock = adjusted_mode->crtc_clock;
	htotal = adjusted_mode->crtc_htotal;
	hdisplay = to_intel_crtc(crtc)->config->pipe_src_w;
	pixel_size = crtc->primary->state->fb->bits_per_pixel / 8;

	line_time_us = max(htotal * 1000 / clock, 1);
	line_count = (latency_ns / line_time_us + 1000) / 1000;
	line_size = hdisplay * pixel_size;

	/* Use the minimum of the small and large buffer method for primary */
	small = ((clock * pixel_size / 1000) * latency_ns) / 1000;
	large = line_count * line_size;

	entries = DIV_ROUND_UP(min(small, large), display->cacheline_size);
	*display_wm = entries + display->guard_size;

	/* calculate the self-refresh watermark for display cursor */
	entries = line_count * pixel_size * crtc->cursor->state->crtc_w;
	entries = DIV_ROUND_UP(entries, cursor->cacheline_size);
	*cursor_wm = entries + cursor->guard_size;

	return g4x_check_srwm(dev,
			      *display_wm, *cursor_wm,
			      display, cursor);
}

#define FW_WM_VLV(value, plane) \
	(((value) << DSPFW_ ## plane ## _SHIFT) & DSPFW_ ## plane ## _MASK_VLV)

static void vlv_write_wm_values(struct intel_crtc *crtc,
				const struct vlv_wm_values *wm)
{
	struct drm_i915_private *dev_priv = to_i915(crtc->base.dev);
	enum pipe pipe = crtc->pipe;

	I915_WRITE(VLV_DDL(pipe),
		   (wm->ddl[pipe].cursor << DDL_CURSOR_SHIFT) |
		   (wm->ddl[pipe].sprite[1] << DDL_SPRITE_SHIFT(1)) |
		   (wm->ddl[pipe].sprite[0] << DDL_SPRITE_SHIFT(0)) |
		   (wm->ddl[pipe].primary << DDL_PLANE_SHIFT));

	I915_WRITE(DSPFW1,
		   FW_WM(wm->sr.plane, SR) |
		   FW_WM(wm->pipe[PIPE_B].cursor, CURSORB) |
		   FW_WM_VLV(wm->pipe[PIPE_B].primary, PLANEB) |
		   FW_WM_VLV(wm->pipe[PIPE_A].primary, PLANEA));
	I915_WRITE(DSPFW2,
		   FW_WM_VLV(wm->pipe[PIPE_A].sprite[1], SPRITEB) |
		   FW_WM(wm->pipe[PIPE_A].cursor, CURSORA) |
		   FW_WM_VLV(wm->pipe[PIPE_A].sprite[0], SPRITEA));
	I915_WRITE(DSPFW3,
		   FW_WM(wm->sr.cursor, CURSOR_SR));

	if (IS_CHERRYVIEW(dev_priv)) {
		I915_WRITE(DSPFW7_CHV,
			   FW_WM_VLV(wm->pipe[PIPE_B].sprite[1], SPRITED) |
			   FW_WM_VLV(wm->pipe[PIPE_B].sprite[0], SPRITEC));
		I915_WRITE(DSPFW8_CHV,
			   FW_WM_VLV(wm->pipe[PIPE_C].sprite[1], SPRITEF) |
			   FW_WM_VLV(wm->pipe[PIPE_C].sprite[0], SPRITEE));
		I915_WRITE(DSPFW9_CHV,
			   FW_WM_VLV(wm->pipe[PIPE_C].primary, PLANEC) |
			   FW_WM(wm->pipe[PIPE_C].cursor, CURSORC));
		I915_WRITE(DSPHOWM,
			   FW_WM(wm->sr.plane >> 9, SR_HI) |
			   FW_WM(wm->pipe[PIPE_C].sprite[1] >> 8, SPRITEF_HI) |
			   FW_WM(wm->pipe[PIPE_C].sprite[0] >> 8, SPRITEE_HI) |
			   FW_WM(wm->pipe[PIPE_C].primary >> 8, PLANEC_HI) |
			   FW_WM(wm->pipe[PIPE_B].sprite[1] >> 8, SPRITED_HI) |
			   FW_WM(wm->pipe[PIPE_B].sprite[0] >> 8, SPRITEC_HI) |
			   FW_WM(wm->pipe[PIPE_B].primary >> 8, PLANEB_HI) |
			   FW_WM(wm->pipe[PIPE_A].sprite[1] >> 8, SPRITEB_HI) |
			   FW_WM(wm->pipe[PIPE_A].sprite[0] >> 8, SPRITEA_HI) |
			   FW_WM(wm->pipe[PIPE_A].primary >> 8, PLANEA_HI));
	} else {
		I915_WRITE(DSPFW7,
			   FW_WM_VLV(wm->pipe[PIPE_B].sprite[1], SPRITED) |
			   FW_WM_VLV(wm->pipe[PIPE_B].sprite[0], SPRITEC));
		I915_WRITE(DSPHOWM,
			   FW_WM(wm->sr.plane >> 9, SR_HI) |
			   FW_WM(wm->pipe[PIPE_B].sprite[1] >> 8, SPRITED_HI) |
			   FW_WM(wm->pipe[PIPE_B].sprite[0] >> 8, SPRITEC_HI) |
			   FW_WM(wm->pipe[PIPE_B].primary >> 8, PLANEB_HI) |
			   FW_WM(wm->pipe[PIPE_A].sprite[1] >> 8, SPRITEB_HI) |
			   FW_WM(wm->pipe[PIPE_A].sprite[0] >> 8, SPRITEA_HI) |
			   FW_WM(wm->pipe[PIPE_A].primary >> 8, PLANEA_HI));
	}

	/* zero (unused) WM1 watermarks */
	I915_WRITE(DSPFW4, 0);
	I915_WRITE(DSPFW5, 0);
	I915_WRITE(DSPFW6, 0);
	I915_WRITE(DSPHOWM1, 0);

	POSTING_READ(DSPFW1);
}

#undef FW_WM_VLV

enum vlv_wm_level {
	VLV_WM_LEVEL_PM2,
	VLV_WM_LEVEL_PM5,
	VLV_WM_LEVEL_DDR_DVFS,
};

/* latency must be in 0.1us units. */
static unsigned int vlv_wm_method2(unsigned int pixel_rate,
				   unsigned int pipe_htotal,
				   unsigned int horiz_pixels,
				   unsigned int bytes_per_pixel,
				   unsigned int latency)
{
	unsigned int ret;

	ret = (latency * pixel_rate) / (pipe_htotal * 10000);
	ret = (ret + 1) * horiz_pixels * bytes_per_pixel;
	ret = DIV_ROUND_UP(ret, 64);

	return ret;
}

static void vlv_setup_wm_latency(struct drm_device *dev)
{
	struct drm_i915_private *dev_priv = dev->dev_private;

	/* all latencies in usec */
	dev_priv->wm.pri_latency[VLV_WM_LEVEL_PM2] = 3;

	dev_priv->wm.max_level = VLV_WM_LEVEL_PM2;

	if (IS_CHERRYVIEW(dev_priv)) {
		dev_priv->wm.pri_latency[VLV_WM_LEVEL_PM5] = 12;
		dev_priv->wm.pri_latency[VLV_WM_LEVEL_DDR_DVFS] = 33;

		dev_priv->wm.max_level = VLV_WM_LEVEL_DDR_DVFS;
	}
}

static uint16_t vlv_compute_wm_level(struct intel_plane *plane,
				     struct intel_crtc *crtc,
				     const struct intel_plane_state *state,
				     int level)
{
	struct drm_i915_private *dev_priv = to_i915(plane->base.dev);
	int clock, htotal, pixel_size, width, wm;

	if (dev_priv->wm.pri_latency[level] == 0)
		return USHRT_MAX;

	if (!state->visible)
		return 0;

	pixel_size = drm_format_plane_cpp(state->base.fb->pixel_format, 0);
	clock = crtc->config->base.adjusted_mode.crtc_clock;
	htotal = crtc->config->base.adjusted_mode.crtc_htotal;
	width = crtc->config->pipe_src_w;
	if (WARN_ON(htotal == 0))
		htotal = 1;

	if (plane->base.type == DRM_PLANE_TYPE_CURSOR) {
		/*
		 * FIXME the formula gives values that are
		 * too big for the cursor FIFO, and hence we
		 * would never be able to use cursors. For
		 * now just hardcode the watermark.
		 */
		wm = 63;
	} else {
		wm = vlv_wm_method2(clock, htotal, width, pixel_size,
				    dev_priv->wm.pri_latency[level] * 10);
	}

	return min_t(int, wm, USHRT_MAX);
}

static void vlv_compute_fifo(struct intel_crtc *crtc)
{
	struct drm_device *dev = crtc->base.dev;
	struct vlv_wm_state *wm_state = &crtc->wm_state;
	struct intel_plane *plane;
	unsigned int total_rate = 0;
	const int fifo_size = 512 - 1;
	int fifo_extra, fifo_left = fifo_size;

	for_each_intel_plane_on_crtc(dev, crtc, plane) {
		struct intel_plane_state *state =
			to_intel_plane_state(plane->base.state);

		if (plane->base.type == DRM_PLANE_TYPE_CURSOR)
			continue;

		if (state->visible) {
			wm_state->num_active_planes++;
			total_rate += drm_format_plane_cpp(state->base.fb->pixel_format, 0);
		}
	}

	for_each_intel_plane_on_crtc(dev, crtc, plane) {
		struct intel_plane_state *state =
			to_intel_plane_state(plane->base.state);
		unsigned int rate;

		if (plane->base.type == DRM_PLANE_TYPE_CURSOR) {
			plane->wm.fifo_size = 63;
			continue;
		}

		if (!state->visible) {
			plane->wm.fifo_size = 0;
			continue;
		}

		rate = drm_format_plane_cpp(state->base.fb->pixel_format, 0);
		plane->wm.fifo_size = fifo_size * rate / total_rate;
		fifo_left -= plane->wm.fifo_size;
	}

	fifo_extra = DIV_ROUND_UP(fifo_left, wm_state->num_active_planes ?: 1);

	/* spread the remainder evenly */
	for_each_intel_plane_on_crtc(dev, crtc, plane) {
		int plane_extra;

		if (fifo_left == 0)
			break;

		if (plane->base.type == DRM_PLANE_TYPE_CURSOR)
			continue;

		/* give it all to the first plane if none are active */
		if (plane->wm.fifo_size == 0 &&
		    wm_state->num_active_planes)
			continue;

		plane_extra = min(fifo_extra, fifo_left);
		plane->wm.fifo_size += plane_extra;
		fifo_left -= plane_extra;
	}

	WARN_ON(fifo_left != 0);
}

static void vlv_invert_wms(struct intel_crtc *crtc)
{
	struct vlv_wm_state *wm_state = &crtc->wm_state;
	int level;

	for (level = 0; level < wm_state->num_levels; level++) {
		struct drm_device *dev = crtc->base.dev;
		const int sr_fifo_size = INTEL_INFO(dev)->num_pipes * 512 - 1;
		struct intel_plane *plane;

		wm_state->sr[level].plane = sr_fifo_size - wm_state->sr[level].plane;
		wm_state->sr[level].cursor = 63 - wm_state->sr[level].cursor;

		for_each_intel_plane_on_crtc(dev, crtc, plane) {
			switch (plane->base.type) {
				int sprite;
			case DRM_PLANE_TYPE_CURSOR:
				wm_state->wm[level].cursor = plane->wm.fifo_size -
					wm_state->wm[level].cursor;
				break;
			case DRM_PLANE_TYPE_PRIMARY:
				wm_state->wm[level].primary = plane->wm.fifo_size -
					wm_state->wm[level].primary;
				break;
			case DRM_PLANE_TYPE_OVERLAY:
				sprite = plane->plane;
				wm_state->wm[level].sprite[sprite] = plane->wm.fifo_size -
					wm_state->wm[level].sprite[sprite];
				break;
			}
		}
	}
}

static void vlv_compute_wm(struct intel_crtc *crtc)
{
	struct drm_device *dev = crtc->base.dev;
	struct vlv_wm_state *wm_state = &crtc->wm_state;
	struct intel_plane *plane;
	int sr_fifo_size = INTEL_INFO(dev)->num_pipes * 512 - 1;
	int level;

	memset(wm_state, 0, sizeof(*wm_state));

	wm_state->cxsr = crtc->pipe != PIPE_C && crtc->wm.cxsr_allowed;
	wm_state->num_levels = to_i915(dev)->wm.max_level + 1;

	wm_state->num_active_planes = 0;

	vlv_compute_fifo(crtc);

	if (wm_state->num_active_planes != 1)
		wm_state->cxsr = false;

	if (wm_state->cxsr) {
		for (level = 0; level < wm_state->num_levels; level++) {
			wm_state->sr[level].plane = sr_fifo_size;
			wm_state->sr[level].cursor = 63;
		}
	}

	for_each_intel_plane_on_crtc(dev, crtc, plane) {
		struct intel_plane_state *state =
			to_intel_plane_state(plane->base.state);

		if (!state->visible)
			continue;

		/* normal watermarks */
		for (level = 0; level < wm_state->num_levels; level++) {
			int wm = vlv_compute_wm_level(plane, crtc, state, level);
			int max_wm = plane->base.type == DRM_PLANE_TYPE_CURSOR ? 63 : 511;

			/* hack */
			if (WARN_ON(level == 0 && wm > max_wm))
				wm = max_wm;

			if (wm > plane->wm.fifo_size)
				break;

			switch (plane->base.type) {
				int sprite;
			case DRM_PLANE_TYPE_CURSOR:
				wm_state->wm[level].cursor = wm;
				break;
			case DRM_PLANE_TYPE_PRIMARY:
				wm_state->wm[level].primary = wm;
				break;
			case DRM_PLANE_TYPE_OVERLAY:
				sprite = plane->plane;
				wm_state->wm[level].sprite[sprite] = wm;
				break;
			}
		}

		wm_state->num_levels = level;

		if (!wm_state->cxsr)
			continue;

		/* maxfifo watermarks */
		switch (plane->base.type) {
			int sprite, level;
		case DRM_PLANE_TYPE_CURSOR:
			for (level = 0; level < wm_state->num_levels; level++)
				wm_state->sr[level].cursor =
					wm_state->sr[level].cursor;
			break;
		case DRM_PLANE_TYPE_PRIMARY:
			for (level = 0; level < wm_state->num_levels; level++)
				wm_state->sr[level].plane =
					min(wm_state->sr[level].plane,
					    wm_state->wm[level].primary);
			break;
		case DRM_PLANE_TYPE_OVERLAY:
			sprite = plane->plane;
			for (level = 0; level < wm_state->num_levels; level++)
				wm_state->sr[level].plane =
					min(wm_state->sr[level].plane,
					    wm_state->wm[level].sprite[sprite]);
			break;
		}
	}

	/* clear any (partially) filled invalid levels */
	for (level = wm_state->num_levels; level < to_i915(dev)->wm.max_level + 1; level++) {
		memset(&wm_state->wm[level], 0, sizeof(wm_state->wm[level]));
		memset(&wm_state->sr[level], 0, sizeof(wm_state->sr[level]));
	}

	vlv_invert_wms(crtc);
}

#define VLV_FIFO(plane, value) \
	(((value) << DSPARB_ ## plane ## _SHIFT_VLV) & DSPARB_ ## plane ## _MASK_VLV)

static void vlv_pipe_set_fifo_size(struct intel_crtc *crtc)
{
	struct drm_device *dev = crtc->base.dev;
	struct drm_i915_private *dev_priv = to_i915(dev);
	struct intel_plane *plane;
	int sprite0_start = 0, sprite1_start = 0, fifo_size = 0;

	for_each_intel_plane_on_crtc(dev, crtc, plane) {
		if (plane->base.type == DRM_PLANE_TYPE_CURSOR) {
			WARN_ON(plane->wm.fifo_size != 63);
			continue;
		}

		if (plane->base.type == DRM_PLANE_TYPE_PRIMARY)
			sprite0_start = plane->wm.fifo_size;
		else if (plane->plane == 0)
			sprite1_start = sprite0_start + plane->wm.fifo_size;
		else
			fifo_size = sprite1_start + plane->wm.fifo_size;
	}

	WARN_ON(fifo_size != 512 - 1);

	DRM_DEBUG_KMS("Pipe %c FIFO split %d / %d / %d\n",
		      pipe_name(crtc->pipe), sprite0_start,
		      sprite1_start, fifo_size);

	switch (crtc->pipe) {
		uint32_t dsparb, dsparb2, dsparb3;
	case PIPE_A:
		dsparb = I915_READ(DSPARB);
		dsparb2 = I915_READ(DSPARB2);

		dsparb &= ~(VLV_FIFO(SPRITEA, 0xff) |
			    VLV_FIFO(SPRITEB, 0xff));
		dsparb |= (VLV_FIFO(SPRITEA, sprite0_start) |
			   VLV_FIFO(SPRITEB, sprite1_start));

		dsparb2 &= ~(VLV_FIFO(SPRITEA_HI, 0x1) |
			     VLV_FIFO(SPRITEB_HI, 0x1));
		dsparb2 |= (VLV_FIFO(SPRITEA_HI, sprite0_start >> 8) |
			   VLV_FIFO(SPRITEB_HI, sprite1_start >> 8));

		I915_WRITE(DSPARB, dsparb);
		I915_WRITE(DSPARB2, dsparb2);
		break;
	case PIPE_B:
		dsparb = I915_READ(DSPARB);
		dsparb2 = I915_READ(DSPARB2);

		dsparb &= ~(VLV_FIFO(SPRITEC, 0xff) |
			    VLV_FIFO(SPRITED, 0xff));
		dsparb |= (VLV_FIFO(SPRITEC, sprite0_start) |
			   VLV_FIFO(SPRITED, sprite1_start));

		dsparb2 &= ~(VLV_FIFO(SPRITEC_HI, 0xff) |
			     VLV_FIFO(SPRITED_HI, 0xff));
		dsparb2 |= (VLV_FIFO(SPRITEC_HI, sprite0_start >> 8) |
			   VLV_FIFO(SPRITED_HI, sprite1_start >> 8));

		I915_WRITE(DSPARB, dsparb);
		I915_WRITE(DSPARB2, dsparb2);
		break;
	case PIPE_C:
		dsparb3 = I915_READ(DSPARB3);
		dsparb2 = I915_READ(DSPARB2);

		dsparb3 &= ~(VLV_FIFO(SPRITEE, 0xff) |
			     VLV_FIFO(SPRITEF, 0xff));
		dsparb3 |= (VLV_FIFO(SPRITEE, sprite0_start) |
			    VLV_FIFO(SPRITEF, sprite1_start));

		dsparb2 &= ~(VLV_FIFO(SPRITEE_HI, 0xff) |
			     VLV_FIFO(SPRITEF_HI, 0xff));
		dsparb2 |= (VLV_FIFO(SPRITEE_HI, sprite0_start >> 8) |
			   VLV_FIFO(SPRITEF_HI, sprite1_start >> 8));

		I915_WRITE(DSPARB3, dsparb3);
		I915_WRITE(DSPARB2, dsparb2);
		break;
	default:
		break;
	}
}

#undef VLV_FIFO

static void vlv_merge_wm(struct drm_device *dev,
			 struct vlv_wm_values *wm)
{
	struct intel_crtc *crtc;
	int num_active_crtcs = 0;

	wm->level = to_i915(dev)->wm.max_level;
	wm->cxsr = true;

	for_each_intel_crtc(dev, crtc) {
		const struct vlv_wm_state *wm_state = &crtc->wm_state;

		if (!crtc->active)
			continue;

		if (!wm_state->cxsr)
			wm->cxsr = false;

		num_active_crtcs++;
		wm->level = min_t(int, wm->level, wm_state->num_levels - 1);
	}

	if (num_active_crtcs != 1)
		wm->cxsr = false;

	if (num_active_crtcs > 1)
		wm->level = VLV_WM_LEVEL_PM2;

	for_each_intel_crtc(dev, crtc) {
		struct vlv_wm_state *wm_state = &crtc->wm_state;
		enum pipe pipe = crtc->pipe;

		if (!crtc->active)
			continue;

		wm->pipe[pipe] = wm_state->wm[wm->level];
		if (wm->cxsr)
			wm->sr = wm_state->sr[wm->level];

		wm->ddl[pipe].primary = DDL_PRECISION_HIGH | 2;
		wm->ddl[pipe].sprite[0] = DDL_PRECISION_HIGH | 2;
		wm->ddl[pipe].sprite[1] = DDL_PRECISION_HIGH | 2;
		wm->ddl[pipe].cursor = DDL_PRECISION_HIGH | 2;
	}
}

static void vlv_update_wm(struct drm_crtc *crtc)
{
	struct drm_device *dev = crtc->dev;
	struct drm_i915_private *dev_priv = dev->dev_private;
	struct intel_crtc *intel_crtc = to_intel_crtc(crtc);
	enum pipe pipe = intel_crtc->pipe;
	struct vlv_wm_values wm = {};

	vlv_compute_wm(intel_crtc);
	vlv_merge_wm(dev, &wm);

	if (memcmp(&dev_priv->wm.vlv, &wm, sizeof(wm)) == 0) {
		/* FIXME should be part of crtc atomic commit */
		vlv_pipe_set_fifo_size(intel_crtc);
		return;
	}

	if (wm.level < VLV_WM_LEVEL_DDR_DVFS &&
	    dev_priv->wm.vlv.level >= VLV_WM_LEVEL_DDR_DVFS)
		chv_set_memory_dvfs(dev_priv, false);

	if (wm.level < VLV_WM_LEVEL_PM5 &&
	    dev_priv->wm.vlv.level >= VLV_WM_LEVEL_PM5)
		chv_set_memory_pm5(dev_priv, false);

	if (!wm.cxsr && dev_priv->wm.vlv.cxsr)
		intel_set_memory_cxsr(dev_priv, false);

	/* FIXME should be part of crtc atomic commit */
	vlv_pipe_set_fifo_size(intel_crtc);

	vlv_write_wm_values(intel_crtc, &wm);

	DRM_DEBUG_KMS("Setting FIFO watermarks - %c: plane=%d, cursor=%d, "
		      "sprite0=%d, sprite1=%d, SR: plane=%d, cursor=%d level=%d cxsr=%d\n",
		      pipe_name(pipe), wm.pipe[pipe].primary, wm.pipe[pipe].cursor,
		      wm.pipe[pipe].sprite[0], wm.pipe[pipe].sprite[1],
		      wm.sr.plane, wm.sr.cursor, wm.level, wm.cxsr);

	if (wm.cxsr && !dev_priv->wm.vlv.cxsr)
		intel_set_memory_cxsr(dev_priv, true);

	if (wm.level >= VLV_WM_LEVEL_PM5 &&
	    dev_priv->wm.vlv.level < VLV_WM_LEVEL_PM5)
		chv_set_memory_pm5(dev_priv, true);

	if (wm.level >= VLV_WM_LEVEL_DDR_DVFS &&
	    dev_priv->wm.vlv.level < VLV_WM_LEVEL_DDR_DVFS)
		chv_set_memory_dvfs(dev_priv, true);

	dev_priv->wm.vlv = wm;
}

#define single_plane_enabled(mask) is_power_of_2(mask)

static void g4x_update_wm(struct drm_crtc *crtc)
{
	struct drm_device *dev = crtc->dev;
	static const int sr_latency_ns = 12000;
	struct drm_i915_private *dev_priv = dev->dev_private;
	int planea_wm, planeb_wm, cursora_wm, cursorb_wm;
	int plane_sr, cursor_sr;
	unsigned int enabled = 0;
	bool cxsr_enabled;

	if (g4x_compute_wm0(dev, PIPE_A,
			    &g4x_wm_info, pessimal_latency_ns,
			    &g4x_cursor_wm_info, pessimal_latency_ns,
			    &planea_wm, &cursora_wm))
		enabled |= 1 << PIPE_A;

	if (g4x_compute_wm0(dev, PIPE_B,
			    &g4x_wm_info, pessimal_latency_ns,
			    &g4x_cursor_wm_info, pessimal_latency_ns,
			    &planeb_wm, &cursorb_wm))
		enabled |= 1 << PIPE_B;

	if (single_plane_enabled(enabled) &&
	    g4x_compute_srwm(dev, ffs(enabled) - 1,
			     sr_latency_ns,
			     &g4x_wm_info,
			     &g4x_cursor_wm_info,
			     &plane_sr, &cursor_sr)) {
		cxsr_enabled = true;
	} else {
		cxsr_enabled = false;
		intel_set_memory_cxsr(dev_priv, false);
		plane_sr = cursor_sr = 0;
	}

	DRM_DEBUG_KMS("Setting FIFO watermarks - A: plane=%d, cursor=%d, "
		      "B: plane=%d, cursor=%d, SR: plane=%d, cursor=%d\n",
		      planea_wm, cursora_wm,
		      planeb_wm, cursorb_wm,
		      plane_sr, cursor_sr);

	I915_WRITE(DSPFW1,
		   FW_WM(plane_sr, SR) |
		   FW_WM(cursorb_wm, CURSORB) |
		   FW_WM(planeb_wm, PLANEB) |
		   FW_WM(planea_wm, PLANEA));
	I915_WRITE(DSPFW2,
		   (I915_READ(DSPFW2) & ~DSPFW_CURSORA_MASK) |
		   FW_WM(cursora_wm, CURSORA));
	/* HPLL off in SR has some issues on G4x... disable it */
	I915_WRITE(DSPFW3,
		   (I915_READ(DSPFW3) & ~(DSPFW_HPLL_SR_EN | DSPFW_CURSOR_SR_MASK)) |
		   FW_WM(cursor_sr, CURSOR_SR));

	if (cxsr_enabled)
		intel_set_memory_cxsr(dev_priv, true);
}

static void i965_update_wm(struct drm_crtc *unused_crtc)
{
	struct drm_device *dev = unused_crtc->dev;
	struct drm_i915_private *dev_priv = dev->dev_private;
	struct drm_crtc *crtc;
	int srwm = 1;
	int cursor_sr = 16;
	bool cxsr_enabled;

	/* Calc sr entries for one plane configs */
	crtc = single_enabled_crtc(dev);
	if (crtc) {
		/* self-refresh has much higher latency */
		static const int sr_latency_ns = 12000;
		const struct drm_display_mode *adjusted_mode =
			&to_intel_crtc(crtc)->config->base.adjusted_mode;
		int clock = adjusted_mode->crtc_clock;
		int htotal = adjusted_mode->crtc_htotal;
		int hdisplay = to_intel_crtc(crtc)->config->pipe_src_w;
		int pixel_size = crtc->primary->state->fb->bits_per_pixel / 8;
		unsigned long line_time_us;
		int entries;

		line_time_us = max(htotal * 1000 / clock, 1);

		/* Use ns/us then divide to preserve precision */
		entries = (((sr_latency_ns / line_time_us) + 1000) / 1000) *
			pixel_size * hdisplay;
		entries = DIV_ROUND_UP(entries, I915_FIFO_LINE_SIZE);
		srwm = I965_FIFO_SIZE - entries;
		if (srwm < 0)
			srwm = 1;
		srwm &= 0x1ff;
		DRM_DEBUG_KMS("self-refresh entries: %d, wm: %d\n",
			      entries, srwm);

		entries = (((sr_latency_ns / line_time_us) + 1000) / 1000) *
			pixel_size * crtc->cursor->state->crtc_w;
		entries = DIV_ROUND_UP(entries,
					  i965_cursor_wm_info.cacheline_size);
		cursor_sr = i965_cursor_wm_info.fifo_size -
			(entries + i965_cursor_wm_info.guard_size);

		if (cursor_sr > i965_cursor_wm_info.max_wm)
			cursor_sr = i965_cursor_wm_info.max_wm;

		DRM_DEBUG_KMS("self-refresh watermark: display plane %d "
			      "cursor %d\n", srwm, cursor_sr);

		cxsr_enabled = true;
	} else {
		cxsr_enabled = false;
		/* Turn off self refresh if both pipes are enabled */
		intel_set_memory_cxsr(dev_priv, false);
	}

	DRM_DEBUG_KMS("Setting FIFO watermarks - A: 8, B: 8, C: 8, SR %d\n",
		      srwm);

	/* 965 has limitations... */
	I915_WRITE(DSPFW1, FW_WM(srwm, SR) |
		   FW_WM(8, CURSORB) |
		   FW_WM(8, PLANEB) |
		   FW_WM(8, PLANEA));
	I915_WRITE(DSPFW2, FW_WM(8, CURSORA) |
		   FW_WM(8, PLANEC_OLD));
	/* update cursor SR watermark */
	I915_WRITE(DSPFW3, FW_WM(cursor_sr, CURSOR_SR));

	if (cxsr_enabled)
		intel_set_memory_cxsr(dev_priv, true);
}

#undef FW_WM

static void i9xx_update_wm(struct drm_crtc *unused_crtc)
{
	struct drm_device *dev = unused_crtc->dev;
	struct drm_i915_private *dev_priv = dev->dev_private;
	const struct intel_watermark_params *wm_info;
	uint32_t fwater_lo;
	uint32_t fwater_hi;
	int cwm, srwm = 1;
	int fifo_size;
	int planea_wm, planeb_wm;
	struct drm_crtc *crtc, *enabled = NULL;

	if (IS_I945GM(dev))
		wm_info = &i945_wm_info;
	else if (!IS_GEN2(dev))
		wm_info = &i915_wm_info;
	else
		wm_info = &i830_a_wm_info;

	fifo_size = dev_priv->display.get_fifo_size(dev, 0);
	crtc = intel_get_crtc_for_plane(dev, 0);
	if (intel_crtc_active(crtc)) {
		const struct drm_display_mode *adjusted_mode;
		int cpp = crtc->primary->state->fb->bits_per_pixel / 8;
		if (IS_GEN2(dev))
			cpp = 4;

		adjusted_mode = &to_intel_crtc(crtc)->config->base.adjusted_mode;
		planea_wm = intel_calculate_wm(adjusted_mode->crtc_clock,
					       wm_info, fifo_size, cpp,
					       pessimal_latency_ns);
		enabled = crtc;
	} else {
		planea_wm = fifo_size - wm_info->guard_size;
		if (planea_wm > (long)wm_info->max_wm)
			planea_wm = wm_info->max_wm;
	}

	if (IS_GEN2(dev))
		wm_info = &i830_bc_wm_info;

	fifo_size = dev_priv->display.get_fifo_size(dev, 1);
	crtc = intel_get_crtc_for_plane(dev, 1);
	if (intel_crtc_active(crtc)) {
		const struct drm_display_mode *adjusted_mode;
		int cpp = crtc->primary->state->fb->bits_per_pixel / 8;
		if (IS_GEN2(dev))
			cpp = 4;

		adjusted_mode = &to_intel_crtc(crtc)->config->base.adjusted_mode;
		planeb_wm = intel_calculate_wm(adjusted_mode->crtc_clock,
					       wm_info, fifo_size, cpp,
					       pessimal_latency_ns);
		if (enabled == NULL)
			enabled = crtc;
		else
			enabled = NULL;
	} else {
		planeb_wm = fifo_size - wm_info->guard_size;
		if (planeb_wm > (long)wm_info->max_wm)
			planeb_wm = wm_info->max_wm;
	}

	DRM_DEBUG_KMS("FIFO watermarks - A: %d, B: %d\n", planea_wm, planeb_wm);

	if (IS_I915GM(dev) && enabled) {
		struct drm_i915_gem_object *obj;

		obj = intel_fb_obj(enabled->primary->state->fb);

		/* self-refresh seems busted with untiled */
		if (obj->tiling_mode == I915_TILING_NONE)
			enabled = NULL;
	}

	/*
	 * Overlay gets an aggressive default since video jitter is bad.
	 */
	cwm = 2;

	/* Play safe and disable self-refresh before adjusting watermarks. */
	intel_set_memory_cxsr(dev_priv, false);

	/* Calc sr entries for one plane configs */
	if (HAS_FW_BLC(dev) && enabled) {
		/* self-refresh has much higher latency */
		static const int sr_latency_ns = 6000;
		const struct drm_display_mode *adjusted_mode =
			&to_intel_crtc(enabled)->config->base.adjusted_mode;
		int clock = adjusted_mode->crtc_clock;
		int htotal = adjusted_mode->crtc_htotal;
		int hdisplay = to_intel_crtc(enabled)->config->pipe_src_w;
		int pixel_size = enabled->primary->state->fb->bits_per_pixel / 8;
		unsigned long line_time_us;
		int entries;

		line_time_us = max(htotal * 1000 / clock, 1);

		/* Use ns/us then divide to preserve precision */
		entries = (((sr_latency_ns / line_time_us) + 1000) / 1000) *
			pixel_size * hdisplay;
		entries = DIV_ROUND_UP(entries, wm_info->cacheline_size);
		DRM_DEBUG_KMS("self-refresh entries: %d\n", entries);
		srwm = wm_info->fifo_size - entries;
		if (srwm < 0)
			srwm = 1;

		if (IS_I945G(dev) || IS_I945GM(dev))
			I915_WRITE(FW_BLC_SELF,
				   FW_BLC_SELF_FIFO_MASK | (srwm & 0xff));
		else if (IS_I915GM(dev))
			I915_WRITE(FW_BLC_SELF, srwm & 0x3f);
	}

	DRM_DEBUG_KMS("Setting FIFO watermarks - A: %d, B: %d, C: %d, SR %d\n",
		      planea_wm, planeb_wm, cwm, srwm);

	fwater_lo = ((planeb_wm & 0x3f) << 16) | (planea_wm & 0x3f);
	fwater_hi = (cwm & 0x1f);

	/* Set request length to 8 cachelines per fetch */
	fwater_lo = fwater_lo | (1 << 24) | (1 << 8);
	fwater_hi = fwater_hi | (1 << 8);

	I915_WRITE(FW_BLC, fwater_lo);
	I915_WRITE(FW_BLC2, fwater_hi);

	if (enabled)
		intel_set_memory_cxsr(dev_priv, true);
}

static void i845_update_wm(struct drm_crtc *unused_crtc)
{
	struct drm_device *dev = unused_crtc->dev;
	struct drm_i915_private *dev_priv = dev->dev_private;
	struct drm_crtc *crtc;
	const struct drm_display_mode *adjusted_mode;
	uint32_t fwater_lo;
	int planea_wm;

	crtc = single_enabled_crtc(dev);
	if (crtc == NULL)
		return;

	adjusted_mode = &to_intel_crtc(crtc)->config->base.adjusted_mode;
	planea_wm = intel_calculate_wm(adjusted_mode->crtc_clock,
				       &i845_wm_info,
				       dev_priv->display.get_fifo_size(dev, 0),
				       4, pessimal_latency_ns);
	fwater_lo = I915_READ(FW_BLC) & ~0xfff;
	fwater_lo |= (3<<8) | planea_wm;

	DRM_DEBUG_KMS("Setting FIFO watermarks - A: %d\n", planea_wm);

	I915_WRITE(FW_BLC, fwater_lo);
}

uint32_t ilk_pipe_pixel_rate(const struct intel_crtc_state *pipe_config)
{
	uint32_t pixel_rate;

	pixel_rate = pipe_config->base.adjusted_mode.crtc_clock;

	/* We only use IF-ID interlacing. If we ever use PF-ID we'll need to
	 * adjust the pixel_rate here. */

	if (pipe_config->pch_pfit.enabled) {
		uint64_t pipe_w, pipe_h, pfit_w, pfit_h;
		uint32_t pfit_size = pipe_config->pch_pfit.size;

		pipe_w = pipe_config->pipe_src_w;
		pipe_h = pipe_config->pipe_src_h;

		pfit_w = (pfit_size >> 16) & 0xFFFF;
		pfit_h = pfit_size & 0xFFFF;
		if (pipe_w < pfit_w)
			pipe_w = pfit_w;
		if (pipe_h < pfit_h)
			pipe_h = pfit_h;

		pixel_rate = div_u64((uint64_t) pixel_rate * pipe_w * pipe_h,
				     pfit_w * pfit_h);
	}

	return pixel_rate;
}

/* latency must be in 0.1us units. */
static uint32_t ilk_wm_method1(uint32_t pixel_rate, uint8_t bytes_per_pixel,
			       uint32_t latency)
{
	uint64_t ret;

	if (WARN(latency == 0, "Latency value missing\n"))
		return UINT_MAX;

	ret = (uint64_t) pixel_rate * bytes_per_pixel * latency;
	ret = DIV_ROUND_UP_ULL(ret, 64 * 10000) + 2;

	return ret;
}

/* latency must be in 0.1us units. */
static uint32_t ilk_wm_method2(uint32_t pixel_rate, uint32_t pipe_htotal,
			       uint32_t horiz_pixels, uint8_t bytes_per_pixel,
			       uint32_t latency)
{
	uint32_t ret;

	if (WARN(latency == 0, "Latency value missing\n"))
		return UINT_MAX;

	ret = (latency * pixel_rate) / (pipe_htotal * 10000);
	ret = (ret + 1) * horiz_pixels * bytes_per_pixel;
	ret = DIV_ROUND_UP(ret, 64) + 2;
	return ret;
}

static uint32_t ilk_wm_fbc(uint32_t pri_val, uint32_t horiz_pixels,
			   uint8_t bytes_per_pixel)
{
	return DIV_ROUND_UP(pri_val * 64, horiz_pixels * bytes_per_pixel) + 2;
}

struct skl_pipe_wm_parameters {
	bool active;
	uint32_t pipe_htotal;
	uint32_t pixel_rate; /* in KHz */
	struct intel_plane_wm_parameters plane[I915_MAX_PLANES];
	struct intel_plane_wm_parameters cursor;
};

struct ilk_pipe_wm_parameters {
	bool active;
	uint32_t pipe_htotal;
	uint32_t pixel_rate;
	struct intel_plane_wm_parameters pri;
	struct intel_plane_wm_parameters spr;
	struct intel_plane_wm_parameters cur;
};

struct ilk_wm_maximums {
	uint16_t pri;
	uint16_t spr;
	uint16_t cur;
	uint16_t fbc;
};

/* used in computing the new watermarks state */
struct intel_wm_config {
	unsigned int num_pipes_active;
	bool sprites_enabled;
	bool sprites_scaled;
};

/*
 * For both WM_PIPE and WM_LP.
 * mem_value must be in 0.1us units.
 */
static uint32_t ilk_compute_pri_wm(const struct ilk_pipe_wm_parameters *params,
				   uint32_t mem_value,
				   bool is_lp)
{
	uint32_t method1, method2;

	if (!params->active || !params->pri.enabled)
		return 0;

	method1 = ilk_wm_method1(params->pixel_rate,
				 params->pri.bytes_per_pixel,
				 mem_value);

	if (!is_lp)
		return method1;

	method2 = ilk_wm_method2(params->pixel_rate,
				 params->pipe_htotal,
				 params->pri.horiz_pixels,
				 params->pri.bytes_per_pixel,
				 mem_value);

	return min(method1, method2);
}

/*
 * For both WM_PIPE and WM_LP.
 * mem_value must be in 0.1us units.
 */
static uint32_t ilk_compute_spr_wm(const struct ilk_pipe_wm_parameters *params,
				   uint32_t mem_value)
{
	uint32_t method1, method2;

	if (!params->active || !params->spr.enabled)
		return 0;

	method1 = ilk_wm_method1(params->pixel_rate,
				 params->spr.bytes_per_pixel,
				 mem_value);
	method2 = ilk_wm_method2(params->pixel_rate,
				 params->pipe_htotal,
				 params->spr.horiz_pixels,
				 params->spr.bytes_per_pixel,
				 mem_value);
	return min(method1, method2);
}

/*
 * For both WM_PIPE and WM_LP.
 * mem_value must be in 0.1us units.
 */
static uint32_t ilk_compute_cur_wm(const struct ilk_pipe_wm_parameters *params,
				   uint32_t mem_value)
{
	if (!params->active || !params->cur.enabled)
		return 0;

	return ilk_wm_method2(params->pixel_rate,
			      params->pipe_htotal,
			      params->cur.horiz_pixels,
			      params->cur.bytes_per_pixel,
			      mem_value);
}

/* Only for WM_LP. */
static uint32_t ilk_compute_fbc_wm(const struct ilk_pipe_wm_parameters *params,
				   uint32_t pri_val)
{
	if (!params->active || !params->pri.enabled)
		return 0;

	return ilk_wm_fbc(pri_val,
			  params->pri.horiz_pixels,
			  params->pri.bytes_per_pixel);
}

static unsigned int ilk_display_fifo_size(const struct drm_device *dev)
{
	if (INTEL_INFO(dev)->gen >= 8)
		return 3072;
	else if (INTEL_INFO(dev)->gen >= 7)
		return 768;
	else
		return 512;
}

static unsigned int ilk_plane_wm_reg_max(const struct drm_device *dev,
					 int level, bool is_sprite)
{
	if (INTEL_INFO(dev)->gen >= 8)
		/* BDW primary/sprite plane watermarks */
		return level == 0 ? 255 : 2047;
	else if (INTEL_INFO(dev)->gen >= 7)
		/* IVB/HSW primary/sprite plane watermarks */
		return level == 0 ? 127 : 1023;
	else if (!is_sprite)
		/* ILK/SNB primary plane watermarks */
		return level == 0 ? 127 : 511;
	else
		/* ILK/SNB sprite plane watermarks */
		return level == 0 ? 63 : 255;
}

static unsigned int ilk_cursor_wm_reg_max(const struct drm_device *dev,
					  int level)
{
	if (INTEL_INFO(dev)->gen >= 7)
		return level == 0 ? 63 : 255;
	else
		return level == 0 ? 31 : 63;
}

static unsigned int ilk_fbc_wm_reg_max(const struct drm_device *dev)
{
	if (INTEL_INFO(dev)->gen >= 8)
		return 31;
	else
		return 15;
}

/* Calculate the maximum primary/sprite plane watermark */
static unsigned int ilk_plane_wm_max(const struct drm_device *dev,
				     int level,
				     const struct intel_wm_config *config,
				     enum intel_ddb_partitioning ddb_partitioning,
				     bool is_sprite)
{
	unsigned int fifo_size = ilk_display_fifo_size(dev);

	/* if sprites aren't enabled, sprites get nothing */
	if (is_sprite && !config->sprites_enabled)
		return 0;

	/* HSW allows LP1+ watermarks even with multiple pipes */
	if (level == 0 || config->num_pipes_active > 1) {
		fifo_size /= INTEL_INFO(dev)->num_pipes;

		/*
		 * For some reason the non self refresh
		 * FIFO size is only half of the self
		 * refresh FIFO size on ILK/SNB.
		 */
		if (INTEL_INFO(dev)->gen <= 6)
			fifo_size /= 2;
	}

	if (config->sprites_enabled) {
		/* level 0 is always calculated with 1:1 split */
		if (level > 0 && ddb_partitioning == INTEL_DDB_PART_5_6) {
			if (is_sprite)
				fifo_size *= 5;
			fifo_size /= 6;
		} else {
			fifo_size /= 2;
		}
	}

	/* clamp to max that the registers can hold */
	return min(fifo_size, ilk_plane_wm_reg_max(dev, level, is_sprite));
}

/* Calculate the maximum cursor plane watermark */
static unsigned int ilk_cursor_wm_max(const struct drm_device *dev,
				      int level,
				      const struct intel_wm_config *config)
{
	/* HSW LP1+ watermarks w/ multiple pipes */
	if (level > 0 && config->num_pipes_active > 1)
		return 64;

	/* otherwise just report max that registers can hold */
	return ilk_cursor_wm_reg_max(dev, level);
}

static void ilk_compute_wm_maximums(const struct drm_device *dev,
				    int level,
				    const struct intel_wm_config *config,
				    enum intel_ddb_partitioning ddb_partitioning,
				    struct ilk_wm_maximums *max)
{
	max->pri = ilk_plane_wm_max(dev, level, config, ddb_partitioning, false);
	max->spr = ilk_plane_wm_max(dev, level, config, ddb_partitioning, true);
	max->cur = ilk_cursor_wm_max(dev, level, config);
	max->fbc = ilk_fbc_wm_reg_max(dev);
}

static void ilk_compute_wm_reg_maximums(struct drm_device *dev,
					int level,
					struct ilk_wm_maximums *max)
{
	max->pri = ilk_plane_wm_reg_max(dev, level, false);
	max->spr = ilk_plane_wm_reg_max(dev, level, true);
	max->cur = ilk_cursor_wm_reg_max(dev, level);
	max->fbc = ilk_fbc_wm_reg_max(dev);
}

static bool ilk_validate_wm_level(int level,
				  const struct ilk_wm_maximums *max,
				  struct intel_wm_level *result)
{
	bool ret;

	/* already determined to be invalid? */
	if (!result->enable)
		return false;

	result->enable = result->pri_val <= max->pri &&
			 result->spr_val <= max->spr &&
			 result->cur_val <= max->cur;

	ret = result->enable;

	/*
	 * HACK until we can pre-compute everything,
	 * and thus fail gracefully if LP0 watermarks
	 * are exceeded...
	 */
	if (level == 0 && !result->enable) {
		if (result->pri_val > max->pri)
			DRM_DEBUG_KMS("Primary WM%d too large %u (max %u)\n",
				      level, result->pri_val, max->pri);
		if (result->spr_val > max->spr)
			DRM_DEBUG_KMS("Sprite WM%d too large %u (max %u)\n",
				      level, result->spr_val, max->spr);
		if (result->cur_val > max->cur)
			DRM_DEBUG_KMS("Cursor WM%d too large %u (max %u)\n",
				      level, result->cur_val, max->cur);

		result->pri_val = min_t(uint32_t, result->pri_val, max->pri);
		result->spr_val = min_t(uint32_t, result->spr_val, max->spr);
		result->cur_val = min_t(uint32_t, result->cur_val, max->cur);
		result->enable = true;
	}

	return ret;
}

static void ilk_compute_wm_level(const struct drm_i915_private *dev_priv,
				 int level,
				 const struct ilk_pipe_wm_parameters *p,
				 struct intel_wm_level *result)
{
	uint16_t pri_latency = dev_priv->wm.pri_latency[level];
	uint16_t spr_latency = dev_priv->wm.spr_latency[level];
	uint16_t cur_latency = dev_priv->wm.cur_latency[level];

	/* WM1+ latency values stored in 0.5us units */
	if (level > 0) {
		pri_latency *= 5;
		spr_latency *= 5;
		cur_latency *= 5;
	}

	result->pri_val = ilk_compute_pri_wm(p, pri_latency, level);
	result->spr_val = ilk_compute_spr_wm(p, spr_latency);
	result->cur_val = ilk_compute_cur_wm(p, cur_latency);
	result->fbc_val = ilk_compute_fbc_wm(p, result->pri_val);
	result->enable = true;
}

static uint32_t
hsw_compute_linetime_wm(struct drm_device *dev, struct drm_crtc *crtc)
{
	struct drm_i915_private *dev_priv = dev->dev_private;
	struct intel_crtc *intel_crtc = to_intel_crtc(crtc);
	struct drm_display_mode *mode = &intel_crtc->config->base.adjusted_mode;
	u32 linetime, ips_linetime;

	if (!intel_crtc->active)
		return 0;

	/* The WM are computed with base on how long it takes to fill a single
	 * row at the given clock rate, multiplied by 8.
	 * */
	linetime = DIV_ROUND_CLOSEST(mode->crtc_htotal * 1000 * 8,
				     mode->crtc_clock);
	ips_linetime = DIV_ROUND_CLOSEST(mode->crtc_htotal * 1000 * 8,
					 dev_priv->cdclk_freq);

	return PIPE_WM_LINETIME_IPS_LINETIME(ips_linetime) |
	       PIPE_WM_LINETIME_TIME(linetime);
}

static void intel_read_wm_latency(struct drm_device *dev, uint16_t wm[8])
{
	struct drm_i915_private *dev_priv = dev->dev_private;

	if (IS_GEN9(dev)) {
		uint32_t val;
		int ret, i;
		int level, max_level = ilk_wm_max_level(dev);

		/* read the first set of memory latencies[0:3] */
		val = 0; /* data0 to be programmed to 0 for first set */
		mutex_lock(&dev_priv->rps.hw_lock);
		ret = sandybridge_pcode_read(dev_priv,
					     GEN9_PCODE_READ_MEM_LATENCY,
					     &val);
		mutex_unlock(&dev_priv->rps.hw_lock);

		if (ret) {
			DRM_ERROR("SKL Mailbox read error = %d\n", ret);
			return;
		}

		wm[0] = val & GEN9_MEM_LATENCY_LEVEL_MASK;
		wm[1] = (val >> GEN9_MEM_LATENCY_LEVEL_1_5_SHIFT) &
				GEN9_MEM_LATENCY_LEVEL_MASK;
		wm[2] = (val >> GEN9_MEM_LATENCY_LEVEL_2_6_SHIFT) &
				GEN9_MEM_LATENCY_LEVEL_MASK;
		wm[3] = (val >> GEN9_MEM_LATENCY_LEVEL_3_7_SHIFT) &
				GEN9_MEM_LATENCY_LEVEL_MASK;

		/* read the second set of memory latencies[4:7] */
		val = 1; /* data0 to be programmed to 1 for second set */
		mutex_lock(&dev_priv->rps.hw_lock);
		ret = sandybridge_pcode_read(dev_priv,
					     GEN9_PCODE_READ_MEM_LATENCY,
					     &val);
		mutex_unlock(&dev_priv->rps.hw_lock);
		if (ret) {
			DRM_ERROR("SKL Mailbox read error = %d\n", ret);
			return;
		}

		wm[4] = val & GEN9_MEM_LATENCY_LEVEL_MASK;
		wm[5] = (val >> GEN9_MEM_LATENCY_LEVEL_1_5_SHIFT) &
				GEN9_MEM_LATENCY_LEVEL_MASK;
		wm[6] = (val >> GEN9_MEM_LATENCY_LEVEL_2_6_SHIFT) &
				GEN9_MEM_LATENCY_LEVEL_MASK;
		wm[7] = (val >> GEN9_MEM_LATENCY_LEVEL_3_7_SHIFT) &
				GEN9_MEM_LATENCY_LEVEL_MASK;

		/*
		 * WaWmMemoryReadLatency:skl
		 *
		 * punit doesn't take into account the read latency so we need
		 * to add 2us to the various latency levels we retrieve from
		 * the punit.
		 *   - W0 is a bit special in that it's the only level that
		 *   can't be disabled if we want to have display working, so
		 *   we always add 2us there.
		 *   - For levels >=1, punit returns 0us latency when they are
		 *   disabled, so we respect that and don't add 2us then
		 *
		 * Additionally, if a level n (n > 1) has a 0us latency, all
		 * levels m (m >= n) need to be disabled. We make sure to
		 * sanitize the values out of the punit to satisfy this
		 * requirement.
		 */
		wm[0] += 2;
		for (level = 1; level <= max_level; level++)
			if (wm[level] != 0)
				wm[level] += 2;
			else {
				for (i = level + 1; i <= max_level; i++)
					wm[i] = 0;

				break;
			}
	} else if (IS_HASWELL(dev) || IS_BROADWELL(dev)) {
		uint64_t sskpd = I915_READ64(MCH_SSKPD);

		wm[0] = (sskpd >> 56) & 0xFF;
		if (wm[0] == 0)
			wm[0] = sskpd & 0xF;
		wm[1] = (sskpd >> 4) & 0xFF;
		wm[2] = (sskpd >> 12) & 0xFF;
		wm[3] = (sskpd >> 20) & 0x1FF;
		wm[4] = (sskpd >> 32) & 0x1FF;
	} else if (INTEL_INFO(dev)->gen >= 6) {
		uint32_t sskpd = I915_READ(MCH_SSKPD);

		wm[0] = (sskpd >> SSKPD_WM0_SHIFT) & SSKPD_WM_MASK;
		wm[1] = (sskpd >> SSKPD_WM1_SHIFT) & SSKPD_WM_MASK;
		wm[2] = (sskpd >> SSKPD_WM2_SHIFT) & SSKPD_WM_MASK;
		wm[3] = (sskpd >> SSKPD_WM3_SHIFT) & SSKPD_WM_MASK;
	} else if (INTEL_INFO(dev)->gen >= 5) {
		uint32_t mltr = I915_READ(MLTR_ILK);

		/* ILK primary LP0 latency is 700 ns */
		wm[0] = 7;
		wm[1] = (mltr >> MLTR_WM1_SHIFT) & ILK_SRLT_MASK;
		wm[2] = (mltr >> MLTR_WM2_SHIFT) & ILK_SRLT_MASK;
	}
}

static void intel_fixup_spr_wm_latency(struct drm_device *dev, uint16_t wm[5])
{
	/* ILK sprite LP0 latency is 1300 ns */
	if (INTEL_INFO(dev)->gen == 5)
		wm[0] = 13;
}

static void intel_fixup_cur_wm_latency(struct drm_device *dev, uint16_t wm[5])
{
	/* ILK cursor LP0 latency is 1300 ns */
	if (INTEL_INFO(dev)->gen == 5)
		wm[0] = 13;

	/* WaDoubleCursorLP3Latency:ivb */
	if (IS_IVYBRIDGE(dev))
		wm[3] *= 2;
}

int ilk_wm_max_level(const struct drm_device *dev)
{
	/* how many WM levels are we expecting */
	if (INTEL_INFO(dev)->gen >= 9)
		return 7;
	else if (IS_HASWELL(dev) || IS_BROADWELL(dev))
		return 4;
	else if (INTEL_INFO(dev)->gen >= 6)
		return 3;
	else
		return 2;
}

static void intel_print_wm_latency(struct drm_device *dev,
				   const char *name,
				   const uint16_t wm[8])
{
	int level, max_level = ilk_wm_max_level(dev);

	for (level = 0; level <= max_level; level++) {
		unsigned int latency = wm[level];

		if (latency == 0) {
			DRM_ERROR("%s WM%d latency not provided\n",
				  name, level);
			continue;
		}

		/*
		 * - latencies are in us on gen9.
		 * - before then, WM1+ latency values are in 0.5us units
		 */
		if (IS_GEN9(dev))
			latency *= 10;
		else if (level > 0)
			latency *= 5;

		DRM_DEBUG_KMS("%s WM%d latency %u (%u.%u usec)\n",
			      name, level, wm[level],
			      latency / 10, latency % 10);
	}
}

static bool ilk_increase_wm_latency(struct drm_i915_private *dev_priv,
				    uint16_t wm[5], uint16_t min)
{
	int level, max_level = ilk_wm_max_level(dev_priv->dev);

	if (wm[0] >= min)
		return false;

	wm[0] = max(wm[0], min);
	for (level = 1; level <= max_level; level++)
		wm[level] = max_t(uint16_t, wm[level], DIV_ROUND_UP(min, 5));

	return true;
}

static void snb_wm_latency_quirk(struct drm_device *dev)
{
	struct drm_i915_private *dev_priv = dev->dev_private;
	bool changed;

	/*
	 * The BIOS provided WM memory latency values are often
	 * inadequate for high resolution displays. Adjust them.
	 */
	changed = ilk_increase_wm_latency(dev_priv, dev_priv->wm.pri_latency, 12) |
		ilk_increase_wm_latency(dev_priv, dev_priv->wm.spr_latency, 12) |
		ilk_increase_wm_latency(dev_priv, dev_priv->wm.cur_latency, 12);

	if (!changed)
		return;

	DRM_DEBUG_KMS("WM latency values increased to avoid potential underruns\n");
	intel_print_wm_latency(dev, "Primary", dev_priv->wm.pri_latency);
	intel_print_wm_latency(dev, "Sprite", dev_priv->wm.spr_latency);
	intel_print_wm_latency(dev, "Cursor", dev_priv->wm.cur_latency);
}

static void ilk_setup_wm_latency(struct drm_device *dev)
{
	struct drm_i915_private *dev_priv = dev->dev_private;

	intel_read_wm_latency(dev, dev_priv->wm.pri_latency);

	memcpy(dev_priv->wm.spr_latency, dev_priv->wm.pri_latency,
	       sizeof(dev_priv->wm.pri_latency));
	memcpy(dev_priv->wm.cur_latency, dev_priv->wm.pri_latency,
	       sizeof(dev_priv->wm.pri_latency));

	intel_fixup_spr_wm_latency(dev, dev_priv->wm.spr_latency);
	intel_fixup_cur_wm_latency(dev, dev_priv->wm.cur_latency);

	intel_print_wm_latency(dev, "Primary", dev_priv->wm.pri_latency);
	intel_print_wm_latency(dev, "Sprite", dev_priv->wm.spr_latency);
	intel_print_wm_latency(dev, "Cursor", dev_priv->wm.cur_latency);

	if (IS_GEN6(dev))
		snb_wm_latency_quirk(dev);
}

static void skl_setup_wm_latency(struct drm_device *dev)
{
	struct drm_i915_private *dev_priv = dev->dev_private;

	intel_read_wm_latency(dev, dev_priv->wm.skl_latency);
	intel_print_wm_latency(dev, "Gen9 Plane", dev_priv->wm.skl_latency);
}

static void ilk_compute_wm_parameters(struct drm_crtc *crtc,
				      struct ilk_pipe_wm_parameters *p)
{
	struct drm_device *dev = crtc->dev;
	struct intel_crtc *intel_crtc = to_intel_crtc(crtc);
	enum pipe pipe = intel_crtc->pipe;
	struct drm_plane *plane;

	if (!intel_crtc->active)
		return;

	p->active = true;
	p->pipe_htotal = intel_crtc->config->base.adjusted_mode.crtc_htotal;
	p->pixel_rate = ilk_pipe_pixel_rate(intel_crtc->config);

	if (crtc->primary->state->fb)
		p->pri.bytes_per_pixel =
			crtc->primary->state->fb->bits_per_pixel / 8;
	else
		p->pri.bytes_per_pixel = 4;

	p->cur.bytes_per_pixel = 4;
	/*
	 * TODO: for now, assume primary and cursor planes are always enabled.
	 * Setting them to false makes the screen flicker.
	 */
	p->pri.enabled = true;
	p->cur.enabled = true;

	p->pri.horiz_pixels = intel_crtc->config->pipe_src_w;
	p->cur.horiz_pixels = intel_crtc->base.cursor->state->crtc_w;

	drm_for_each_legacy_plane(plane, dev) {
		struct intel_plane *intel_plane = to_intel_plane(plane);

		if (intel_plane->pipe == pipe) {
			p->spr = intel_plane->wm;
			break;
		}
	}
}

static void ilk_compute_wm_config(struct drm_device *dev,
				  struct intel_wm_config *config)
{
	struct intel_crtc *intel_crtc;

	/* Compute the currently _active_ config */
	for_each_intel_crtc(dev, intel_crtc) {
		const struct intel_pipe_wm *wm = &intel_crtc->wm.active;

		if (!wm->pipe_enabled)
			continue;

		config->sprites_enabled |= wm->sprites_enabled;
		config->sprites_scaled |= wm->sprites_scaled;
		config->num_pipes_active++;
	}
}

/* Compute new watermarks for the pipe */
static bool intel_compute_pipe_wm(struct drm_crtc *crtc,
				  const struct ilk_pipe_wm_parameters *params,
				  struct intel_pipe_wm *pipe_wm)
{
	struct drm_device *dev = crtc->dev;
	const struct drm_i915_private *dev_priv = dev->dev_private;
	int level, max_level = ilk_wm_max_level(dev);
	/* LP0 watermark maximums depend on this pipe alone */
	struct intel_wm_config config = {
		.num_pipes_active = 1,
		.sprites_enabled = params->spr.enabled,
		.sprites_scaled = params->spr.scaled,
	};
	struct ilk_wm_maximums max;

	pipe_wm->pipe_enabled = params->active;
	pipe_wm->sprites_enabled = params->spr.enabled;
	pipe_wm->sprites_scaled = params->spr.scaled;

	/* ILK/SNB: LP2+ watermarks only w/o sprites */
	if (INTEL_INFO(dev)->gen <= 6 && params->spr.enabled)
		max_level = 1;

	/* ILK/SNB/IVB: LP1+ watermarks only w/o scaling */
	if (params->spr.scaled)
		max_level = 0;

	ilk_compute_wm_level(dev_priv, 0, params, &pipe_wm->wm[0]);

	if (IS_HASWELL(dev) || IS_BROADWELL(dev))
		pipe_wm->linetime = hsw_compute_linetime_wm(dev, crtc);

	/* LP0 watermarks always use 1/2 DDB partitioning */
	ilk_compute_wm_maximums(dev, 0, &config, INTEL_DDB_PART_1_2, &max);

	/* At least LP0 must be valid */
	if (!ilk_validate_wm_level(0, &max, &pipe_wm->wm[0]))
		return false;

	ilk_compute_wm_reg_maximums(dev, 1, &max);

	for (level = 1; level <= max_level; level++) {
		struct intel_wm_level wm = {};

		ilk_compute_wm_level(dev_priv, level, params, &wm);

		/*
		 * Disable any watermark level that exceeds the
		 * register maximums since such watermarks are
		 * always invalid.
		 */
		if (!ilk_validate_wm_level(level, &max, &wm))
			break;

		pipe_wm->wm[level] = wm;
	}

	return true;
}

/*
 * Merge the watermarks from all active pipes for a specific level.
 */
static void ilk_merge_wm_level(struct drm_device *dev,
			       int level,
			       struct intel_wm_level *ret_wm)
{
	const struct intel_crtc *intel_crtc;

	ret_wm->enable = true;

	for_each_intel_crtc(dev, intel_crtc) {
		const struct intel_pipe_wm *active = &intel_crtc->wm.active;
		const struct intel_wm_level *wm = &active->wm[level];

		if (!active->pipe_enabled)
			continue;

		/*
		 * The watermark values may have been used in the past,
		 * so we must maintain them in the registers for some
		 * time even if the level is now disabled.
		 */
		if (!wm->enable)
			ret_wm->enable = false;

		ret_wm->pri_val = max(ret_wm->pri_val, wm->pri_val);
		ret_wm->spr_val = max(ret_wm->spr_val, wm->spr_val);
		ret_wm->cur_val = max(ret_wm->cur_val, wm->cur_val);
		ret_wm->fbc_val = max(ret_wm->fbc_val, wm->fbc_val);
	}
}

/*
 * Merge all low power watermarks for all active pipes.
 */
static void ilk_wm_merge(struct drm_device *dev,
			 const struct intel_wm_config *config,
			 const struct ilk_wm_maximums *max,
			 struct intel_pipe_wm *merged)
{
	struct drm_i915_private *dev_priv = dev->dev_private;
	int level, max_level = ilk_wm_max_level(dev);
	int last_enabled_level = max_level;

	/* ILK/SNB/IVB: LP1+ watermarks only w/ single pipe */
	if ((INTEL_INFO(dev)->gen <= 6 || IS_IVYBRIDGE(dev)) &&
	    config->num_pipes_active > 1)
		return;

	/* ILK: FBC WM must be disabled always */
	merged->fbc_wm_enabled = INTEL_INFO(dev)->gen >= 6;

	/* merge each WM1+ level */
	for (level = 1; level <= max_level; level++) {
		struct intel_wm_level *wm = &merged->wm[level];

		ilk_merge_wm_level(dev, level, wm);

		if (level > last_enabled_level)
			wm->enable = false;
		else if (!ilk_validate_wm_level(level, max, wm))
			/* make sure all following levels get disabled */
			last_enabled_level = level - 1;

		/*
		 * The spec says it is preferred to disable
		 * FBC WMs instead of disabling a WM level.
		 */
		if (wm->fbc_val > max->fbc) {
			if (wm->enable)
				merged->fbc_wm_enabled = false;
			wm->fbc_val = 0;
		}
	}

	/* ILK: LP2+ must be disabled when FBC WM is disabled but FBC enabled */
	/*
	 * FIXME this is racy. FBC might get enabled later.
	 * What we should check here is whether FBC can be
	 * enabled sometime later.
	 */
	if (IS_GEN5(dev) && !merged->fbc_wm_enabled &&
	    intel_fbc_enabled(dev_priv)) {
		for (level = 2; level <= max_level; level++) {
			struct intel_wm_level *wm = &merged->wm[level];

			wm->enable = false;
		}
	}
}

static int ilk_wm_lp_to_level(int wm_lp, const struct intel_pipe_wm *pipe_wm)
{
	/* LP1,LP2,LP3 levels are either 1,2,3 or 1,3,4 */
	return wm_lp + (wm_lp >= 2 && pipe_wm->wm[4].enable);
}

/* The value we need to program into the WM_LPx latency field */
static unsigned int ilk_wm_lp_latency(struct drm_device *dev, int level)
{
	struct drm_i915_private *dev_priv = dev->dev_private;

	if (IS_HASWELL(dev) || IS_BROADWELL(dev))
		return 2 * level;
	else
		return dev_priv->wm.pri_latency[level];
}

static void ilk_compute_wm_results(struct drm_device *dev,
				   const struct intel_pipe_wm *merged,
				   enum intel_ddb_partitioning partitioning,
				   struct ilk_wm_values *results)
{
	struct intel_crtc *intel_crtc;
	int level, wm_lp;

	results->enable_fbc_wm = merged->fbc_wm_enabled;
	results->partitioning = partitioning;

	/* LP1+ register values */
	for (wm_lp = 1; wm_lp <= 3; wm_lp++) {
		const struct intel_wm_level *r;

		level = ilk_wm_lp_to_level(wm_lp, merged);

		r = &merged->wm[level];

		/*
		 * Maintain the watermark values even if the level is
		 * disabled. Doing otherwise could cause underruns.
		 */
		results->wm_lp[wm_lp - 1] =
			(ilk_wm_lp_latency(dev, level) << WM1_LP_LATENCY_SHIFT) |
			(r->pri_val << WM1_LP_SR_SHIFT) |
			r->cur_val;

		if (r->enable)
			results->wm_lp[wm_lp - 1] |= WM1_LP_SR_EN;

		if (INTEL_INFO(dev)->gen >= 8)
			results->wm_lp[wm_lp - 1] |=
				r->fbc_val << WM1_LP_FBC_SHIFT_BDW;
		else
			results->wm_lp[wm_lp - 1] |=
				r->fbc_val << WM1_LP_FBC_SHIFT;

		/*
		 * Always set WM1S_LP_EN when spr_val != 0, even if the
		 * level is disabled. Doing otherwise could cause underruns.
		 */
		if (INTEL_INFO(dev)->gen <= 6 && r->spr_val) {
			WARN_ON(wm_lp != 1);
			results->wm_lp_spr[wm_lp - 1] = WM1S_LP_EN | r->spr_val;
		} else
			results->wm_lp_spr[wm_lp - 1] = r->spr_val;
	}

	/* LP0 register values */
	for_each_intel_crtc(dev, intel_crtc) {
		enum pipe pipe = intel_crtc->pipe;
		const struct intel_wm_level *r =
			&intel_crtc->wm.active.wm[0];

		if (WARN_ON(!r->enable))
			continue;

		results->wm_linetime[pipe] = intel_crtc->wm.active.linetime;

		results->wm_pipe[pipe] =
			(r->pri_val << WM0_PIPE_PLANE_SHIFT) |
			(r->spr_val << WM0_PIPE_SPRITE_SHIFT) |
			r->cur_val;
	}
}

/* Find the result with the highest level enabled. Check for enable_fbc_wm in
 * case both are at the same level. Prefer r1 in case they're the same. */
static struct intel_pipe_wm *ilk_find_best_result(struct drm_device *dev,
						  struct intel_pipe_wm *r1,
						  struct intel_pipe_wm *r2)
{
	int level, max_level = ilk_wm_max_level(dev);
	int level1 = 0, level2 = 0;

	for (level = 1; level <= max_level; level++) {
		if (r1->wm[level].enable)
			level1 = level;
		if (r2->wm[level].enable)
			level2 = level;
	}

	if (level1 == level2) {
		if (r2->fbc_wm_enabled && !r1->fbc_wm_enabled)
			return r2;
		else
			return r1;
	} else if (level1 > level2) {
		return r1;
	} else {
		return r2;
	}
}

/* dirty bits used to track which watermarks need changes */
#define WM_DIRTY_PIPE(pipe) (1 << (pipe))
#define WM_DIRTY_LINETIME(pipe) (1 << (8 + (pipe)))
#define WM_DIRTY_LP(wm_lp) (1 << (15 + (wm_lp)))
#define WM_DIRTY_LP_ALL (WM_DIRTY_LP(1) | WM_DIRTY_LP(2) | WM_DIRTY_LP(3))
#define WM_DIRTY_FBC (1 << 24)
#define WM_DIRTY_DDB (1 << 25)

static unsigned int ilk_compute_wm_dirty(struct drm_i915_private *dev_priv,
					 const struct ilk_wm_values *old,
					 const struct ilk_wm_values *new)
{
	unsigned int dirty = 0;
	enum pipe pipe;
	int wm_lp;

	for_each_pipe(dev_priv, pipe) {
		if (old->wm_linetime[pipe] != new->wm_linetime[pipe]) {
			dirty |= WM_DIRTY_LINETIME(pipe);
			/* Must disable LP1+ watermarks too */
			dirty |= WM_DIRTY_LP_ALL;
		}

		if (old->wm_pipe[pipe] != new->wm_pipe[pipe]) {
			dirty |= WM_DIRTY_PIPE(pipe);
			/* Must disable LP1+ watermarks too */
			dirty |= WM_DIRTY_LP_ALL;
		}
	}

	if (old->enable_fbc_wm != new->enable_fbc_wm) {
		dirty |= WM_DIRTY_FBC;
		/* Must disable LP1+ watermarks too */
		dirty |= WM_DIRTY_LP_ALL;
	}

	if (old->partitioning != new->partitioning) {
		dirty |= WM_DIRTY_DDB;
		/* Must disable LP1+ watermarks too */
		dirty |= WM_DIRTY_LP_ALL;
	}

	/* LP1+ watermarks already deemed dirty, no need to continue */
	if (dirty & WM_DIRTY_LP_ALL)
		return dirty;

	/* Find the lowest numbered LP1+ watermark in need of an update... */
	for (wm_lp = 1; wm_lp <= 3; wm_lp++) {
		if (old->wm_lp[wm_lp - 1] != new->wm_lp[wm_lp - 1] ||
		    old->wm_lp_spr[wm_lp - 1] != new->wm_lp_spr[wm_lp - 1])
			break;
	}

	/* ...and mark it and all higher numbered LP1+ watermarks as dirty */
	for (; wm_lp <= 3; wm_lp++)
		dirty |= WM_DIRTY_LP(wm_lp);

	return dirty;
}

static bool _ilk_disable_lp_wm(struct drm_i915_private *dev_priv,
			       unsigned int dirty)
{
	struct ilk_wm_values *previous = &dev_priv->wm.hw;
	bool changed = false;

	if (dirty & WM_DIRTY_LP(3) && previous->wm_lp[2] & WM1_LP_SR_EN) {
		previous->wm_lp[2] &= ~WM1_LP_SR_EN;
		I915_WRITE(WM3_LP_ILK, previous->wm_lp[2]);
		changed = true;
	}
	if (dirty & WM_DIRTY_LP(2) && previous->wm_lp[1] & WM1_LP_SR_EN) {
		previous->wm_lp[1] &= ~WM1_LP_SR_EN;
		I915_WRITE(WM2_LP_ILK, previous->wm_lp[1]);
		changed = true;
	}
	if (dirty & WM_DIRTY_LP(1) && previous->wm_lp[0] & WM1_LP_SR_EN) {
		previous->wm_lp[0] &= ~WM1_LP_SR_EN;
		I915_WRITE(WM1_LP_ILK, previous->wm_lp[0]);
		changed = true;
	}

	/*
	 * Don't touch WM1S_LP_EN here.
	 * Doing so could cause underruns.
	 */

	return changed;
}

/*
 * The spec says we shouldn't write when we don't need, because every write
 * causes WMs to be re-evaluated, expending some power.
 */
static void ilk_write_wm_values(struct drm_i915_private *dev_priv,
				struct ilk_wm_values *results)
{
	struct drm_device *dev = dev_priv->dev;
	struct ilk_wm_values *previous = &dev_priv->wm.hw;
	unsigned int dirty;
	uint32_t val;

	dirty = ilk_compute_wm_dirty(dev_priv, previous, results);
	if (!dirty)
		return;

	_ilk_disable_lp_wm(dev_priv, dirty);

	if (dirty & WM_DIRTY_PIPE(PIPE_A))
		I915_WRITE(WM0_PIPEA_ILK, results->wm_pipe[0]);
	if (dirty & WM_DIRTY_PIPE(PIPE_B))
		I915_WRITE(WM0_PIPEB_ILK, results->wm_pipe[1]);
	if (dirty & WM_DIRTY_PIPE(PIPE_C))
		I915_WRITE(WM0_PIPEC_IVB, results->wm_pipe[2]);

	if (dirty & WM_DIRTY_LINETIME(PIPE_A))
		I915_WRITE(PIPE_WM_LINETIME(PIPE_A), results->wm_linetime[0]);
	if (dirty & WM_DIRTY_LINETIME(PIPE_B))
		I915_WRITE(PIPE_WM_LINETIME(PIPE_B), results->wm_linetime[1]);
	if (dirty & WM_DIRTY_LINETIME(PIPE_C))
		I915_WRITE(PIPE_WM_LINETIME(PIPE_C), results->wm_linetime[2]);

	if (dirty & WM_DIRTY_DDB) {
		if (IS_HASWELL(dev) || IS_BROADWELL(dev)) {
			val = I915_READ(WM_MISC);
			if (results->partitioning == INTEL_DDB_PART_1_2)
				val &= ~WM_MISC_DATA_PARTITION_5_6;
			else
				val |= WM_MISC_DATA_PARTITION_5_6;
			I915_WRITE(WM_MISC, val);
		} else {
			val = I915_READ(DISP_ARB_CTL2);
			if (results->partitioning == INTEL_DDB_PART_1_2)
				val &= ~DISP_DATA_PARTITION_5_6;
			else
				val |= DISP_DATA_PARTITION_5_6;
			I915_WRITE(DISP_ARB_CTL2, val);
		}
	}

	if (dirty & WM_DIRTY_FBC) {
		val = I915_READ(DISP_ARB_CTL);
		if (results->enable_fbc_wm)
			val &= ~DISP_FBC_WM_DIS;
		else
			val |= DISP_FBC_WM_DIS;
		I915_WRITE(DISP_ARB_CTL, val);
	}

	if (dirty & WM_DIRTY_LP(1) &&
	    previous->wm_lp_spr[0] != results->wm_lp_spr[0])
		I915_WRITE(WM1S_LP_ILK, results->wm_lp_spr[0]);

	if (INTEL_INFO(dev)->gen >= 7) {
		if (dirty & WM_DIRTY_LP(2) && previous->wm_lp_spr[1] != results->wm_lp_spr[1])
			I915_WRITE(WM2S_LP_IVB, results->wm_lp_spr[1]);
		if (dirty & WM_DIRTY_LP(3) && previous->wm_lp_spr[2] != results->wm_lp_spr[2])
			I915_WRITE(WM3S_LP_IVB, results->wm_lp_spr[2]);
	}

	if (dirty & WM_DIRTY_LP(1) && previous->wm_lp[0] != results->wm_lp[0])
		I915_WRITE(WM1_LP_ILK, results->wm_lp[0]);
	if (dirty & WM_DIRTY_LP(2) && previous->wm_lp[1] != results->wm_lp[1])
		I915_WRITE(WM2_LP_ILK, results->wm_lp[1]);
	if (dirty & WM_DIRTY_LP(3) && previous->wm_lp[2] != results->wm_lp[2])
		I915_WRITE(WM3_LP_ILK, results->wm_lp[2]);

	dev_priv->wm.hw = *results;
}

static bool ilk_disable_lp_wm(struct drm_device *dev)
{
	struct drm_i915_private *dev_priv = dev->dev_private;

	return _ilk_disable_lp_wm(dev_priv, WM_DIRTY_LP_ALL);
}

/*
 * On gen9, we need to allocate Display Data Buffer (DDB) portions to the
 * different active planes.
 */

#define SKL_DDB_SIZE		896	/* in blocks */
#define BXT_DDB_SIZE		512

static void
skl_ddb_get_pipe_allocation_limits(struct drm_device *dev,
				   struct drm_crtc *for_crtc,
				   const struct intel_wm_config *config,
				   const struct skl_pipe_wm_parameters *params,
				   struct skl_ddb_entry *alloc /* out */)
{
	struct drm_crtc *crtc;
	unsigned int pipe_size, ddb_size;
	int nth_active_pipe;

	if (!params->active) {
		alloc->start = 0;
		alloc->end = 0;
		return;
	}

	if (IS_BROXTON(dev))
		ddb_size = BXT_DDB_SIZE;
	else
		ddb_size = SKL_DDB_SIZE;

	ddb_size -= 4; /* 4 blocks for bypass path allocation */

	nth_active_pipe = 0;
	for_each_crtc(dev, crtc) {
		if (!to_intel_crtc(crtc)->active)
			continue;

		if (crtc == for_crtc)
			break;

		nth_active_pipe++;
	}

	pipe_size = ddb_size / config->num_pipes_active;
	alloc->start = nth_active_pipe * ddb_size / config->num_pipes_active;
	alloc->end = alloc->start + pipe_size;
}

static unsigned int skl_cursor_allocation(const struct intel_wm_config *config)
{
	if (config->num_pipes_active == 1)
		return 32;

	return 8;
}

static void skl_ddb_entry_init_from_hw(struct skl_ddb_entry *entry, u32 reg)
{
	entry->start = reg & 0x3ff;
	entry->end = (reg >> 16) & 0x3ff;
	if (entry->end)
		entry->end += 1;
}

void skl_ddb_get_hw_state(struct drm_i915_private *dev_priv,
			  struct skl_ddb_allocation *ddb /* out */)
{
	enum pipe pipe;
	int plane;
	u32 val;

	for_each_pipe(dev_priv, pipe) {
		for_each_plane(dev_priv, pipe, plane) {
			val = I915_READ(PLANE_BUF_CFG(pipe, plane));
			skl_ddb_entry_init_from_hw(&ddb->plane[pipe][plane],
						   val);
		}

		val = I915_READ(CUR_BUF_CFG(pipe));
		skl_ddb_entry_init_from_hw(&ddb->cursor[pipe], val);
	}
}

static unsigned int
skl_plane_relative_data_rate(const struct intel_plane_wm_parameters *p, int y)
{

	/* for planar format */
	if (p->y_bytes_per_pixel) {
		if (y)  /* y-plane data rate */
			return p->horiz_pixels * p->vert_pixels * p->y_bytes_per_pixel;
		else    /* uv-plane data rate */
			return (p->horiz_pixels/2) * (p->vert_pixels/2) * p->bytes_per_pixel;
	}

	/* for packed formats */
	return p->horiz_pixels * p->vert_pixels * p->bytes_per_pixel;
}

/*
 * We don't overflow 32 bits. Worst case is 3 planes enabled, each fetching
 * a 8192x4096@32bpp framebuffer:
 *   3 * 4096 * 8192  * 4 < 2^32
 */
static unsigned int
skl_get_total_relative_data_rate(struct intel_crtc *intel_crtc,
				 const struct skl_pipe_wm_parameters *params)
{
	unsigned int total_data_rate = 0;
	int plane;

	for (plane = 0; plane < intel_num_planes(intel_crtc); plane++) {
		const struct intel_plane_wm_parameters *p;

		p = &params->plane[plane];
		if (!p->enabled)
			continue;

		total_data_rate += skl_plane_relative_data_rate(p, 0); /* packed/uv */
		if (p->y_bytes_per_pixel) {
			total_data_rate += skl_plane_relative_data_rate(p, 1); /* y-plane */
		}
	}

	return total_data_rate;
}

static void
skl_allocate_pipe_ddb(struct drm_crtc *crtc,
		      const struct intel_wm_config *config,
		      const struct skl_pipe_wm_parameters *params,
		      struct skl_ddb_allocation *ddb /* out */)
{
	struct drm_device *dev = crtc->dev;
	struct drm_i915_private *dev_priv = dev->dev_private;
	struct intel_crtc *intel_crtc = to_intel_crtc(crtc);
	enum pipe pipe = intel_crtc->pipe;
	struct skl_ddb_entry *alloc = &ddb->pipe[pipe];
	uint16_t alloc_size, start, cursor_blocks;
	uint16_t minimum[I915_MAX_PLANES];
	uint16_t y_minimum[I915_MAX_PLANES];
	unsigned int total_data_rate;
	int plane;

	skl_ddb_get_pipe_allocation_limits(dev, crtc, config, params, alloc);
	alloc_size = skl_ddb_entry_size(alloc);
	if (alloc_size == 0) {
		memset(ddb->plane[pipe], 0, sizeof(ddb->plane[pipe]));
		memset(&ddb->cursor[pipe], 0, sizeof(ddb->cursor[pipe]));
		return;
	}

	cursor_blocks = skl_cursor_allocation(config);
	ddb->cursor[pipe].start = alloc->end - cursor_blocks;
	ddb->cursor[pipe].end = alloc->end;

	alloc_size -= cursor_blocks;
	alloc->end -= cursor_blocks;

	/* 1. Allocate the mininum required blocks for each active plane */
	for_each_plane(dev_priv, pipe, plane) {
		const struct intel_plane_wm_parameters *p;

		p = &params->plane[plane];
		if (!p->enabled)
			continue;

		minimum[plane] = 8;
		alloc_size -= minimum[plane];
		y_minimum[plane] = p->y_bytes_per_pixel ? 8 : 0;
		alloc_size -= y_minimum[plane];
	}

	/*
	 * 2. Distribute the remaining space in proportion to the amount of
	 * data each plane needs to fetch from memory.
	 *
	 * FIXME: we may not allocate every single block here.
	 */
	total_data_rate = skl_get_total_relative_data_rate(intel_crtc, params);

	start = alloc->start;
	for (plane = 0; plane < intel_num_planes(intel_crtc); plane++) {
		const struct intel_plane_wm_parameters *p;
		unsigned int data_rate, y_data_rate;
		uint16_t plane_blocks, y_plane_blocks = 0;

		p = &params->plane[plane];
		if (!p->enabled)
			continue;

		data_rate = skl_plane_relative_data_rate(p, 0);

		/*
		 * allocation for (packed formats) or (uv-plane part of planar format):
		 * promote the expression to 64 bits to avoid overflowing, the
		 * result is < available as data_rate / total_data_rate < 1
		 */
		plane_blocks = minimum[plane];
		plane_blocks += div_u64((uint64_t)alloc_size * data_rate,
					total_data_rate);

		ddb->plane[pipe][plane].start = start;
		ddb->plane[pipe][plane].end = start + plane_blocks;

		start += plane_blocks;

		/*
		 * allocation for y_plane part of planar format:
		 */
		if (p->y_bytes_per_pixel) {
			y_data_rate = skl_plane_relative_data_rate(p, 1);
			y_plane_blocks = y_minimum[plane];
			y_plane_blocks += div_u64((uint64_t)alloc_size * y_data_rate,
						total_data_rate);

			ddb->y_plane[pipe][plane].start = start;
			ddb->y_plane[pipe][plane].end = start + y_plane_blocks;

			start += y_plane_blocks;
		}

	}

}

static uint32_t skl_pipe_pixel_rate(const struct intel_crtc_state *config)
{
	/* TODO: Take into account the scalers once we support them */
	return config->base.adjusted_mode.crtc_clock;
}

/*
 * The max latency should be 257 (max the punit can code is 255 and we add 2us
 * for the read latency) and bytes_per_pixel should always be <= 8, so that
 * should allow pixel_rate up to ~2 GHz which seems sufficient since max
 * 2xcdclk is 1350 MHz and the pixel rate should never exceed that.
*/
static uint32_t skl_wm_method1(uint32_t pixel_rate, uint8_t bytes_per_pixel,
			       uint32_t latency)
{
	uint32_t wm_intermediate_val, ret;

	if (latency == 0)
		return UINT_MAX;

	wm_intermediate_val = latency * pixel_rate * bytes_per_pixel / 512;
	ret = DIV_ROUND_UP(wm_intermediate_val, 1000);

	return ret;
}

static uint32_t skl_wm_method2(uint32_t pixel_rate, uint32_t pipe_htotal,
			       uint32_t horiz_pixels, uint8_t bytes_per_pixel,
			       uint64_t tiling, uint32_t latency)
{
	uint32_t ret;
	uint32_t plane_bytes_per_line, plane_blocks_per_line;
	uint32_t wm_intermediate_val;

	if (latency == 0)
		return UINT_MAX;

	plane_bytes_per_line = horiz_pixels * bytes_per_pixel;

	if (tiling == I915_FORMAT_MOD_Y_TILED ||
	    tiling == I915_FORMAT_MOD_Yf_TILED) {
		plane_bytes_per_line *= 4;
		plane_blocks_per_line = DIV_ROUND_UP(plane_bytes_per_line, 512);
		plane_blocks_per_line /= 4;
	} else {
		plane_blocks_per_line = DIV_ROUND_UP(plane_bytes_per_line, 512);
	}

	wm_intermediate_val = latency * pixel_rate;
	ret = DIV_ROUND_UP(wm_intermediate_val, pipe_htotal * 1000) *
				plane_blocks_per_line;

	return ret;
}

static bool skl_ddb_allocation_changed(const struct skl_ddb_allocation *new_ddb,
				       const struct intel_crtc *intel_crtc)
{
	struct drm_device *dev = intel_crtc->base.dev;
	struct drm_i915_private *dev_priv = dev->dev_private;
	const struct skl_ddb_allocation *cur_ddb = &dev_priv->wm.skl_hw.ddb;
	enum pipe pipe = intel_crtc->pipe;

	if (memcmp(new_ddb->plane[pipe], cur_ddb->plane[pipe],
		   sizeof(new_ddb->plane[pipe])))
		return true;

	if (memcmp(&new_ddb->cursor[pipe], &cur_ddb->cursor[pipe],
		    sizeof(new_ddb->cursor[pipe])))
		return true;

	return false;
}

static void skl_compute_wm_global_parameters(struct drm_device *dev,
					     struct intel_wm_config *config)
{
	struct drm_crtc *crtc;
	struct drm_plane *plane;

	list_for_each_entry(crtc, &dev->mode_config.crtc_list, head)
		config->num_pipes_active += to_intel_crtc(crtc)->active;

	/* FIXME: I don't think we need those two global parameters on SKL */
	list_for_each_entry(plane, &dev->mode_config.plane_list, head) {
		struct intel_plane *intel_plane = to_intel_plane(plane);

		config->sprites_enabled |= intel_plane->wm.enabled;
		config->sprites_scaled |= intel_plane->wm.scaled;
	}
}

static void skl_compute_wm_pipe_parameters(struct drm_crtc *crtc,
					   struct skl_pipe_wm_parameters *p)
{
	struct drm_device *dev = crtc->dev;
	struct intel_crtc *intel_crtc = to_intel_crtc(crtc);
	enum pipe pipe = intel_crtc->pipe;
	struct drm_plane *plane;
	struct drm_framebuffer *fb;
	int i = 1; /* Index for sprite planes start */

	p->active = intel_crtc->active;
	if (p->active) {
		p->pipe_htotal = intel_crtc->config->base.adjusted_mode.crtc_htotal;
		p->pixel_rate = skl_pipe_pixel_rate(intel_crtc->config);

		fb = crtc->primary->state->fb;
		/* For planar: Bpp is for uv plane, y_Bpp is for y plane */
		if (fb) {
			p->plane[0].enabled = true;
			p->plane[0].bytes_per_pixel = fb->pixel_format == DRM_FORMAT_NV12 ?
				drm_format_plane_cpp(fb->pixel_format, 1) :
				drm_format_plane_cpp(fb->pixel_format, 0);
			p->plane[0].y_bytes_per_pixel = fb->pixel_format == DRM_FORMAT_NV12 ?
				drm_format_plane_cpp(fb->pixel_format, 0) : 0;
			p->plane[0].tiling = fb->modifier[0];
		} else {
			p->plane[0].enabled = false;
			p->plane[0].bytes_per_pixel = 0;
			p->plane[0].y_bytes_per_pixel = 0;
			p->plane[0].tiling = DRM_FORMAT_MOD_NONE;
		}
		p->plane[0].horiz_pixels = intel_crtc->config->pipe_src_w;
		p->plane[0].vert_pixels = intel_crtc->config->pipe_src_h;
		p->plane[0].rotation = crtc->primary->state->rotation;

		fb = crtc->cursor->state->fb;
		p->cursor.y_bytes_per_pixel = 0;
		if (fb) {
			p->cursor.enabled = true;
			p->cursor.bytes_per_pixel = fb->bits_per_pixel / 8;
			p->cursor.horiz_pixels = crtc->cursor->state->crtc_w;
			p->cursor.vert_pixels = crtc->cursor->state->crtc_h;
		} else {
			p->cursor.enabled = false;
			p->cursor.bytes_per_pixel = 0;
			p->cursor.horiz_pixels = 64;
			p->cursor.vert_pixels = 64;
		}
	}

	list_for_each_entry(plane, &dev->mode_config.plane_list, head) {
		struct intel_plane *intel_plane = to_intel_plane(plane);

		if (intel_plane->pipe == pipe &&
			plane->type == DRM_PLANE_TYPE_OVERLAY)
			p->plane[i++] = intel_plane->wm;
	}
}

static bool skl_compute_plane_wm(const struct drm_i915_private *dev_priv,
				 struct skl_pipe_wm_parameters *p,
				 struct intel_plane_wm_parameters *p_params,
				 uint16_t ddb_allocation,
				 int level,
				 uint16_t *out_blocks, /* out */
				 uint8_t *out_lines /* out */)
{
	uint32_t latency = dev_priv->wm.skl_latency[level];
	uint32_t method1, method2;
	uint32_t plane_bytes_per_line, plane_blocks_per_line;
	uint32_t res_blocks, res_lines;
	uint32_t selected_result;
	uint8_t bytes_per_pixel;

	if (latency == 0 || !p->active || !p_params->enabled)
		return false;

	bytes_per_pixel = p_params->y_bytes_per_pixel ?
		p_params->y_bytes_per_pixel :
		p_params->bytes_per_pixel;
	method1 = skl_wm_method1(p->pixel_rate,
				 bytes_per_pixel,
				 latency);
	method2 = skl_wm_method2(p->pixel_rate,
				 p->pipe_htotal,
				 p_params->horiz_pixels,
				 bytes_per_pixel,
				 p_params->tiling,
				 latency);

	plane_bytes_per_line = p_params->horiz_pixels * bytes_per_pixel;
	plane_blocks_per_line = DIV_ROUND_UP(plane_bytes_per_line, 512);

	if (p_params->tiling == I915_FORMAT_MOD_Y_TILED ||
	    p_params->tiling == I915_FORMAT_MOD_Yf_TILED) {
		uint32_t min_scanlines = 4;
		uint32_t y_tile_minimum;
		if (intel_rotation_90_or_270(p_params->rotation)) {
			switch (p_params->bytes_per_pixel) {
			case 1:
				min_scanlines = 16;
				break;
			case 2:
				min_scanlines = 8;
				break;
			case 8:
				WARN(1, "Unsupported pixel depth for rotation");
			}
		}
		y_tile_minimum = plane_blocks_per_line * min_scanlines;
		selected_result = max(method2, y_tile_minimum);
	} else {
		if ((ddb_allocation / plane_blocks_per_line) >= 1)
			selected_result = min(method1, method2);
		else
			selected_result = method1;
	}

	res_blocks = selected_result + 1;
	res_lines = DIV_ROUND_UP(selected_result, plane_blocks_per_line);

	if (level >= 1 && level <= 7) {
		if (p_params->tiling == I915_FORMAT_MOD_Y_TILED ||
		    p_params->tiling == I915_FORMAT_MOD_Yf_TILED)
			res_lines += 4;
		else
			res_blocks++;
	}

	if (res_blocks >= ddb_allocation || res_lines > 31)
		return false;

	*out_blocks = res_blocks;
	*out_lines = res_lines;

	return true;
}

static void skl_compute_wm_level(const struct drm_i915_private *dev_priv,
				 struct skl_ddb_allocation *ddb,
				 struct skl_pipe_wm_parameters *p,
				 enum pipe pipe,
				 int level,
				 int num_planes,
				 struct skl_wm_level *result)
{
	uint16_t ddb_blocks;
	int i;

	for (i = 0; i < num_planes; i++) {
		ddb_blocks = skl_ddb_entry_size(&ddb->plane[pipe][i]);

		result->plane_en[i] = skl_compute_plane_wm(dev_priv,
						p, &p->plane[i],
						ddb_blocks,
						level,
						&result->plane_res_b[i],
						&result->plane_res_l[i]);
	}

	ddb_blocks = skl_ddb_entry_size(&ddb->cursor[pipe]);
	result->cursor_en = skl_compute_plane_wm(dev_priv, p, &p->cursor,
						 ddb_blocks, level,
						 &result->cursor_res_b,
						 &result->cursor_res_l);
}

static uint32_t
skl_compute_linetime_wm(struct drm_crtc *crtc, struct skl_pipe_wm_parameters *p)
{
	if (!to_intel_crtc(crtc)->active)
		return 0;

	if (WARN_ON(p->pixel_rate == 0))
		return 0;

	return DIV_ROUND_UP(8 * p->pipe_htotal * 1000, p->pixel_rate);
}

static void skl_compute_transition_wm(struct drm_crtc *crtc,
				      struct skl_pipe_wm_parameters *params,
				      struct skl_wm_level *trans_wm /* out */)
{
	struct intel_crtc *intel_crtc = to_intel_crtc(crtc);
	int i;

	if (!params->active)
		return;

	/* Until we know more, just disable transition WMs */
	for (i = 0; i < intel_num_planes(intel_crtc); i++)
		trans_wm->plane_en[i] = false;
	trans_wm->cursor_en = false;
}

static void skl_compute_pipe_wm(struct drm_crtc *crtc,
				struct skl_ddb_allocation *ddb,
				struct skl_pipe_wm_parameters *params,
				struct skl_pipe_wm *pipe_wm)
{
	struct drm_device *dev = crtc->dev;
	const struct drm_i915_private *dev_priv = dev->dev_private;
	struct intel_crtc *intel_crtc = to_intel_crtc(crtc);
	int level, max_level = ilk_wm_max_level(dev);

	for (level = 0; level <= max_level; level++) {
		skl_compute_wm_level(dev_priv, ddb, params, intel_crtc->pipe,
				     level, intel_num_planes(intel_crtc),
				     &pipe_wm->wm[level]);
	}
	pipe_wm->linetime = skl_compute_linetime_wm(crtc, params);

	skl_compute_transition_wm(crtc, params, &pipe_wm->trans_wm);
}

static void skl_compute_wm_results(struct drm_device *dev,
				   struct skl_pipe_wm_parameters *p,
				   struct skl_pipe_wm *p_wm,
				   struct skl_wm_values *r,
				   struct intel_crtc *intel_crtc)
{
	int level, max_level = ilk_wm_max_level(dev);
	enum pipe pipe = intel_crtc->pipe;
	uint32_t temp;
	int i;

	for (level = 0; level <= max_level; level++) {
		for (i = 0; i < intel_num_planes(intel_crtc); i++) {
			temp = 0;

			temp |= p_wm->wm[level].plane_res_l[i] <<
					PLANE_WM_LINES_SHIFT;
			temp |= p_wm->wm[level].plane_res_b[i];
			if (p_wm->wm[level].plane_en[i])
				temp |= PLANE_WM_EN;

			r->plane[pipe][i][level] = temp;
		}

		temp = 0;

		temp |= p_wm->wm[level].cursor_res_l << PLANE_WM_LINES_SHIFT;
		temp |= p_wm->wm[level].cursor_res_b;

		if (p_wm->wm[level].cursor_en)
			temp |= PLANE_WM_EN;

		r->cursor[pipe][level] = temp;

	}

	/* transition WMs */
	for (i = 0; i < intel_num_planes(intel_crtc); i++) {
		temp = 0;
		temp |= p_wm->trans_wm.plane_res_l[i] << PLANE_WM_LINES_SHIFT;
		temp |= p_wm->trans_wm.plane_res_b[i];
		if (p_wm->trans_wm.plane_en[i])
			temp |= PLANE_WM_EN;

		r->plane_trans[pipe][i] = temp;
	}

	temp = 0;
	temp |= p_wm->trans_wm.cursor_res_l << PLANE_WM_LINES_SHIFT;
	temp |= p_wm->trans_wm.cursor_res_b;
	if (p_wm->trans_wm.cursor_en)
		temp |= PLANE_WM_EN;

	r->cursor_trans[pipe] = temp;

	r->wm_linetime[pipe] = p_wm->linetime;
}

static void skl_ddb_entry_write(struct drm_i915_private *dev_priv, uint32_t reg,
				const struct skl_ddb_entry *entry)
{
	if (entry->end)
		I915_WRITE(reg, (entry->end - 1) << 16 | entry->start);
	else
		I915_WRITE(reg, 0);
}

static void skl_write_wm_values(struct drm_i915_private *dev_priv,
				const struct skl_wm_values *new)
{
	struct drm_device *dev = dev_priv->dev;
	struct intel_crtc *crtc;

	list_for_each_entry(crtc, &dev->mode_config.crtc_list, base.head) {
		int i, level, max_level = ilk_wm_max_level(dev);
		enum pipe pipe = crtc->pipe;

		if (!new->dirty[pipe])
			continue;

		I915_WRITE(PIPE_WM_LINETIME(pipe), new->wm_linetime[pipe]);

		for (level = 0; level <= max_level; level++) {
			for (i = 0; i < intel_num_planes(crtc); i++)
				I915_WRITE(PLANE_WM(pipe, i, level),
					   new->plane[pipe][i][level]);
			I915_WRITE(CUR_WM(pipe, level),
				   new->cursor[pipe][level]);
		}
		for (i = 0; i < intel_num_planes(crtc); i++)
			I915_WRITE(PLANE_WM_TRANS(pipe, i),
				   new->plane_trans[pipe][i]);
		I915_WRITE(CUR_WM_TRANS(pipe), new->cursor_trans[pipe]);

		for (i = 0; i < intel_num_planes(crtc); i++) {
			skl_ddb_entry_write(dev_priv,
					    PLANE_BUF_CFG(pipe, i),
					    &new->ddb.plane[pipe][i]);
			skl_ddb_entry_write(dev_priv,
					    PLANE_NV12_BUF_CFG(pipe, i),
					    &new->ddb.y_plane[pipe][i]);
		}

		skl_ddb_entry_write(dev_priv, CUR_BUF_CFG(pipe),
				    &new->ddb.cursor[pipe]);
	}
}

/*
 * When setting up a new DDB allocation arrangement, we need to correctly
 * sequence the times at which the new allocations for the pipes are taken into
 * account or we'll have pipes fetching from space previously allocated to
 * another pipe.
 *
 * Roughly the sequence looks like:
 *  1. re-allocate the pipe(s) with the allocation being reduced and not
 *     overlapping with a previous light-up pipe (another way to put it is:
 *     pipes with their new allocation strickly included into their old ones).
 *  2. re-allocate the other pipes that get their allocation reduced
 *  3. allocate the pipes having their allocation increased
 *
 * Steps 1. and 2. are here to take care of the following case:
 * - Initially DDB looks like this:
 *     |   B    |   C    |
 * - enable pipe A.
 * - pipe B has a reduced DDB allocation that overlaps with the old pipe C
 *   allocation
 *     |  A  |  B  |  C  |
 *
 * We need to sequence the re-allocation: C, B, A (and not B, C, A).
 */

static void
skl_wm_flush_pipe(struct drm_i915_private *dev_priv, enum pipe pipe, int pass)
{
	int plane;

	DRM_DEBUG_KMS("flush pipe %c (pass %d)\n", pipe_name(pipe), pass);

	for_each_plane(dev_priv, pipe, plane) {
		I915_WRITE(PLANE_SURF(pipe, plane),
			   I915_READ(PLANE_SURF(pipe, plane)));
	}
	I915_WRITE(CURBASE(pipe), I915_READ(CURBASE(pipe)));
}

static bool
skl_ddb_allocation_included(const struct skl_ddb_allocation *old,
			    const struct skl_ddb_allocation *new,
			    enum pipe pipe)
{
	uint16_t old_size, new_size;

	old_size = skl_ddb_entry_size(&old->pipe[pipe]);
	new_size = skl_ddb_entry_size(&new->pipe[pipe]);

	return old_size != new_size &&
	       new->pipe[pipe].start >= old->pipe[pipe].start &&
	       new->pipe[pipe].end <= old->pipe[pipe].end;
}

static void skl_flush_wm_values(struct drm_i915_private *dev_priv,
				struct skl_wm_values *new_values)
{
	struct drm_device *dev = dev_priv->dev;
	struct skl_ddb_allocation *cur_ddb, *new_ddb;
	bool reallocated[I915_MAX_PIPES] = {};
	struct intel_crtc *crtc;
	enum pipe pipe;

	new_ddb = &new_values->ddb;
	cur_ddb = &dev_priv->wm.skl_hw.ddb;

	/*
	 * First pass: flush the pipes with the new allocation contained into
	 * the old space.
	 *
	 * We'll wait for the vblank on those pipes to ensure we can safely
	 * re-allocate the freed space without this pipe fetching from it.
	 */
	for_each_intel_crtc(dev, crtc) {
		if (!crtc->active)
			continue;

		pipe = crtc->pipe;

		if (!skl_ddb_allocation_included(cur_ddb, new_ddb, pipe))
			continue;

		skl_wm_flush_pipe(dev_priv, pipe, 1);
		intel_wait_for_vblank(dev, pipe);

		reallocated[pipe] = true;
	}


	/*
	 * Second pass: flush the pipes that are having their allocation
	 * reduced, but overlapping with a previous allocation.
	 *
	 * Here as well we need to wait for the vblank to make sure the freed
	 * space is not used anymore.
	 */
	for_each_intel_crtc(dev, crtc) {
		if (!crtc->active)
			continue;

		pipe = crtc->pipe;

		if (reallocated[pipe])
			continue;

		if (skl_ddb_entry_size(&new_ddb->pipe[pipe]) <
		    skl_ddb_entry_size(&cur_ddb->pipe[pipe])) {
			skl_wm_flush_pipe(dev_priv, pipe, 2);
			intel_wait_for_vblank(dev, pipe);
			reallocated[pipe] = true;
		}
	}

	/*
	 * Third pass: flush the pipes that got more space allocated.
	 *
	 * We don't need to actively wait for the update here, next vblank
	 * will just get more DDB space with the correct WM values.
	 */
	for_each_intel_crtc(dev, crtc) {
		if (!crtc->active)
			continue;

		pipe = crtc->pipe;

		/*
		 * At this point, only the pipes more space than before are
		 * left to re-allocate.
		 */
		if (reallocated[pipe])
			continue;

		skl_wm_flush_pipe(dev_priv, pipe, 3);
	}
}

static bool skl_update_pipe_wm(struct drm_crtc *crtc,
			       struct skl_pipe_wm_parameters *params,
			       struct intel_wm_config *config,
			       struct skl_ddb_allocation *ddb, /* out */
			       struct skl_pipe_wm *pipe_wm /* out */)
{
	struct intel_crtc *intel_crtc = to_intel_crtc(crtc);

	skl_compute_wm_pipe_parameters(crtc, params);
	skl_allocate_pipe_ddb(crtc, config, params, ddb);
	skl_compute_pipe_wm(crtc, ddb, params, pipe_wm);

	if (!memcmp(&intel_crtc->wm.skl_active, pipe_wm, sizeof(*pipe_wm)))
		return false;

	intel_crtc->wm.skl_active = *pipe_wm;

	return true;
}

static void skl_update_other_pipe_wm(struct drm_device *dev,
				     struct drm_crtc *crtc,
				     struct intel_wm_config *config,
				     struct skl_wm_values *r)
{
	struct intel_crtc *intel_crtc;
	struct intel_crtc *this_crtc = to_intel_crtc(crtc);

	/*
	 * If the WM update hasn't changed the allocation for this_crtc (the
	 * crtc we are currently computing the new WM values for), other
	 * enabled crtcs will keep the same allocation and we don't need to
	 * recompute anything for them.
	 */
	if (!skl_ddb_allocation_changed(&r->ddb, this_crtc))
		return;

	/*
	 * Otherwise, because of this_crtc being freshly enabled/disabled, the
	 * other active pipes need new DDB allocation and WM values.
	 */
	list_for_each_entry(intel_crtc, &dev->mode_config.crtc_list,
				base.head) {
		struct skl_pipe_wm_parameters params = {};
		struct skl_pipe_wm pipe_wm = {};
		bool wm_changed;

		if (this_crtc->pipe == intel_crtc->pipe)
			continue;

		if (!intel_crtc->active)
			continue;

		wm_changed = skl_update_pipe_wm(&intel_crtc->base,
						&params, config,
						&r->ddb, &pipe_wm);

		/*
		 * If we end up re-computing the other pipe WM values, it's
		 * because it was really needed, so we expect the WM values to
		 * be different.
		 */
		WARN_ON(!wm_changed);

		skl_compute_wm_results(dev, &params, &pipe_wm, r, intel_crtc);
		r->dirty[intel_crtc->pipe] = true;
	}
}

static void skl_clear_wm(struct skl_wm_values *watermarks, enum pipe pipe)
{
	watermarks->wm_linetime[pipe] = 0;
	memset(watermarks->plane[pipe], 0,
	       sizeof(uint32_t) * 8 * I915_MAX_PLANES);
	memset(watermarks->cursor[pipe], 0, sizeof(uint32_t) * 8);
	memset(watermarks->plane_trans[pipe],
	       0, sizeof(uint32_t) * I915_MAX_PLANES);
	watermarks->cursor_trans[pipe] = 0;

	/* Clear ddb entries for pipe */
	memset(&watermarks->ddb.pipe[pipe], 0, sizeof(struct skl_ddb_entry));
	memset(&watermarks->ddb.plane[pipe], 0,
	       sizeof(struct skl_ddb_entry) * I915_MAX_PLANES);
	memset(&watermarks->ddb.y_plane[pipe], 0,
	       sizeof(struct skl_ddb_entry) * I915_MAX_PLANES);
	memset(&watermarks->ddb.cursor[pipe], 0, sizeof(struct skl_ddb_entry));

}

static void skl_update_wm(struct drm_crtc *crtc)
{
	struct intel_crtc *intel_crtc = to_intel_crtc(crtc);
	struct drm_device *dev = crtc->dev;
	struct drm_i915_private *dev_priv = dev->dev_private;
	struct skl_pipe_wm_parameters params = {};
	struct skl_wm_values *results = &dev_priv->wm.skl_results;
	struct skl_pipe_wm pipe_wm = {};
	struct intel_wm_config config = {};


	/* Clear all dirty flags */
	memset(results->dirty, 0, sizeof(bool) * I915_MAX_PIPES);

	skl_clear_wm(results, intel_crtc->pipe);

	skl_compute_wm_global_parameters(dev, &config);

	if (!skl_update_pipe_wm(crtc, &params, &config,
				&results->ddb, &pipe_wm))
		return;

	skl_compute_wm_results(dev, &params, &pipe_wm, results, intel_crtc);
	results->dirty[intel_crtc->pipe] = true;

	skl_update_other_pipe_wm(dev, crtc, &config, results);
	skl_write_wm_values(dev_priv, results);
	skl_flush_wm_values(dev_priv, results);

	/* store the new configuration */
	dev_priv->wm.skl_hw = *results;
}

static void
skl_update_sprite_wm(struct drm_plane *plane, struct drm_crtc *crtc,
		     uint32_t sprite_width, uint32_t sprite_height,
		     int pixel_size, bool enabled, bool scaled)
{
	struct intel_plane *intel_plane = to_intel_plane(plane);
	struct drm_framebuffer *fb = plane->state->fb;

	intel_plane->wm.enabled = enabled;
	intel_plane->wm.scaled = scaled;
	intel_plane->wm.horiz_pixels = sprite_width;
	intel_plane->wm.vert_pixels = sprite_height;
	intel_plane->wm.tiling = DRM_FORMAT_MOD_NONE;

	/* For planar: Bpp is for UV plane, y_Bpp is for Y plane */
	intel_plane->wm.bytes_per_pixel =
		(fb && fb->pixel_format == DRM_FORMAT_NV12) ?
		drm_format_plane_cpp(plane->state->fb->pixel_format, 1) : pixel_size;
	intel_plane->wm.y_bytes_per_pixel =
		(fb && fb->pixel_format == DRM_FORMAT_NV12) ?
		drm_format_plane_cpp(plane->state->fb->pixel_format, 0) : 0;

	/*
	 * Framebuffer can be NULL on plane disable, but it does not
	 * matter for watermarks if we assume no tiling in that case.
	 */
	if (fb)
		intel_plane->wm.tiling = fb->modifier[0];
	intel_plane->wm.rotation = plane->state->rotation;

	skl_update_wm(crtc);
}

static void ilk_update_wm(struct drm_crtc *crtc)
{
	struct intel_crtc *intel_crtc = to_intel_crtc(crtc);
	struct drm_device *dev = crtc->dev;
	struct drm_i915_private *dev_priv = dev->dev_private;
	struct ilk_wm_maximums max;
	struct ilk_pipe_wm_parameters params = {};
	struct ilk_wm_values results = {};
	enum intel_ddb_partitioning partitioning;
	struct intel_pipe_wm pipe_wm = {};
	struct intel_pipe_wm lp_wm_1_2 = {}, lp_wm_5_6 = {}, *best_lp_wm;
	struct intel_wm_config config = {};

	ilk_compute_wm_parameters(crtc, &params);

	intel_compute_pipe_wm(crtc, &params, &pipe_wm);

	if (!memcmp(&intel_crtc->wm.active, &pipe_wm, sizeof(pipe_wm)))
		return;

	intel_crtc->wm.active = pipe_wm;

	ilk_compute_wm_config(dev, &config);

	ilk_compute_wm_maximums(dev, 1, &config, INTEL_DDB_PART_1_2, &max);
	ilk_wm_merge(dev, &config, &max, &lp_wm_1_2);

	/* 5/6 split only in single pipe config on IVB+ */
	if (INTEL_INFO(dev)->gen >= 7 &&
	    config.num_pipes_active == 1 && config.sprites_enabled) {
		ilk_compute_wm_maximums(dev, 1, &config, INTEL_DDB_PART_5_6, &max);
		ilk_wm_merge(dev, &config, &max, &lp_wm_5_6);

		best_lp_wm = ilk_find_best_result(dev, &lp_wm_1_2, &lp_wm_5_6);
	} else {
		best_lp_wm = &lp_wm_1_2;
	}

	partitioning = (best_lp_wm == &lp_wm_1_2) ?
		       INTEL_DDB_PART_1_2 : INTEL_DDB_PART_5_6;

	ilk_compute_wm_results(dev, best_lp_wm, partitioning, &results);

	ilk_write_wm_values(dev_priv, &results);
}

static void
ilk_update_sprite_wm(struct drm_plane *plane,
		     struct drm_crtc *crtc,
		     uint32_t sprite_width, uint32_t sprite_height,
		     int pixel_size, bool enabled, bool scaled)
{
	struct drm_device *dev = plane->dev;
	struct intel_plane *intel_plane = to_intel_plane(plane);

	intel_plane->wm.enabled = enabled;
	intel_plane->wm.scaled = scaled;
	intel_plane->wm.horiz_pixels = sprite_width;
	intel_plane->wm.vert_pixels = sprite_width;
	intel_plane->wm.bytes_per_pixel = pixel_size;

	/*
	 * IVB workaround: must disable low power watermarks for at least
	 * one frame before enabling scaling.  LP watermarks can be re-enabled
	 * when scaling is disabled.
	 *
	 * WaCxSRDisabledForSpriteScaling:ivb
	 */
	if (IS_IVYBRIDGE(dev) && scaled && ilk_disable_lp_wm(dev))
		intel_wait_for_vblank(dev, intel_plane->pipe);

	ilk_update_wm(crtc);
}

static void skl_pipe_wm_active_state(uint32_t val,
				     struct skl_pipe_wm *active,
				     bool is_transwm,
				     bool is_cursor,
				     int i,
				     int level)
{
	bool is_enabled = (val & PLANE_WM_EN) != 0;

	if (!is_transwm) {
		if (!is_cursor) {
			active->wm[level].plane_en[i] = is_enabled;
			active->wm[level].plane_res_b[i] =
					val & PLANE_WM_BLOCKS_MASK;
			active->wm[level].plane_res_l[i] =
					(val >> PLANE_WM_LINES_SHIFT) &
						PLANE_WM_LINES_MASK;
		} else {
			active->wm[level].cursor_en = is_enabled;
			active->wm[level].cursor_res_b =
					val & PLANE_WM_BLOCKS_MASK;
			active->wm[level].cursor_res_l =
					(val >> PLANE_WM_LINES_SHIFT) &
						PLANE_WM_LINES_MASK;
		}
	} else {
		if (!is_cursor) {
			active->trans_wm.plane_en[i] = is_enabled;
			active->trans_wm.plane_res_b[i] =
					val & PLANE_WM_BLOCKS_MASK;
			active->trans_wm.plane_res_l[i] =
					(val >> PLANE_WM_LINES_SHIFT) &
						PLANE_WM_LINES_MASK;
		} else {
			active->trans_wm.cursor_en = is_enabled;
			active->trans_wm.cursor_res_b =
					val & PLANE_WM_BLOCKS_MASK;
			active->trans_wm.cursor_res_l =
					(val >> PLANE_WM_LINES_SHIFT) &
						PLANE_WM_LINES_MASK;
		}
	}
}

static void skl_pipe_wm_get_hw_state(struct drm_crtc *crtc)
{
	struct drm_device *dev = crtc->dev;
	struct drm_i915_private *dev_priv = dev->dev_private;
	struct skl_wm_values *hw = &dev_priv->wm.skl_hw;
	struct intel_crtc *intel_crtc = to_intel_crtc(crtc);
	struct skl_pipe_wm *active = &intel_crtc->wm.skl_active;
	enum pipe pipe = intel_crtc->pipe;
	int level, i, max_level;
	uint32_t temp;

	max_level = ilk_wm_max_level(dev);

	hw->wm_linetime[pipe] = I915_READ(PIPE_WM_LINETIME(pipe));

	for (level = 0; level <= max_level; level++) {
		for (i = 0; i < intel_num_planes(intel_crtc); i++)
			hw->plane[pipe][i][level] =
					I915_READ(PLANE_WM(pipe, i, level));
		hw->cursor[pipe][level] = I915_READ(CUR_WM(pipe, level));
	}

	for (i = 0; i < intel_num_planes(intel_crtc); i++)
		hw->plane_trans[pipe][i] = I915_READ(PLANE_WM_TRANS(pipe, i));
	hw->cursor_trans[pipe] = I915_READ(CUR_WM_TRANS(pipe));

	if (!intel_crtc->active)
		return;

	hw->dirty[pipe] = true;

	active->linetime = hw->wm_linetime[pipe];

	for (level = 0; level <= max_level; level++) {
		for (i = 0; i < intel_num_planes(intel_crtc); i++) {
			temp = hw->plane[pipe][i][level];
			skl_pipe_wm_active_state(temp, active, false,
						false, i, level);
		}
		temp = hw->cursor[pipe][level];
		skl_pipe_wm_active_state(temp, active, false, true, i, level);
	}

	for (i = 0; i < intel_num_planes(intel_crtc); i++) {
		temp = hw->plane_trans[pipe][i];
		skl_pipe_wm_active_state(temp, active, true, false, i, 0);
	}

	temp = hw->cursor_trans[pipe];
	skl_pipe_wm_active_state(temp, active, true, true, i, 0);
}

void skl_wm_get_hw_state(struct drm_device *dev)
{
	struct drm_i915_private *dev_priv = dev->dev_private;
	struct skl_ddb_allocation *ddb = &dev_priv->wm.skl_hw.ddb;
	struct drm_crtc *crtc;

	skl_ddb_get_hw_state(dev_priv, ddb);
	list_for_each_entry(crtc, &dev->mode_config.crtc_list, head)
		skl_pipe_wm_get_hw_state(crtc);
}

static void ilk_pipe_wm_get_hw_state(struct drm_crtc *crtc)
{
	struct drm_device *dev = crtc->dev;
	struct drm_i915_private *dev_priv = dev->dev_private;
	struct ilk_wm_values *hw = &dev_priv->wm.hw;
	struct intel_crtc *intel_crtc = to_intel_crtc(crtc);
	struct intel_pipe_wm *active = &intel_crtc->wm.active;
	enum pipe pipe = intel_crtc->pipe;
	static const unsigned int wm0_pipe_reg[] = {
		[PIPE_A] = WM0_PIPEA_ILK,
		[PIPE_B] = WM0_PIPEB_ILK,
		[PIPE_C] = WM0_PIPEC_IVB,
	};

	hw->wm_pipe[pipe] = I915_READ(wm0_pipe_reg[pipe]);
	if (IS_HASWELL(dev) || IS_BROADWELL(dev))
		hw->wm_linetime[pipe] = I915_READ(PIPE_WM_LINETIME(pipe));

	active->pipe_enabled = intel_crtc->active;

	if (active->pipe_enabled) {
		u32 tmp = hw->wm_pipe[pipe];

		/*
		 * For active pipes LP0 watermark is marked as
		 * enabled, and LP1+ watermaks as disabled since
		 * we can't really reverse compute them in case
		 * multiple pipes are active.
		 */
		active->wm[0].enable = true;
		active->wm[0].pri_val = (tmp & WM0_PIPE_PLANE_MASK) >> WM0_PIPE_PLANE_SHIFT;
		active->wm[0].spr_val = (tmp & WM0_PIPE_SPRITE_MASK) >> WM0_PIPE_SPRITE_SHIFT;
		active->wm[0].cur_val = tmp & WM0_PIPE_CURSOR_MASK;
		active->linetime = hw->wm_linetime[pipe];
	} else {
		int level, max_level = ilk_wm_max_level(dev);

		/*
		 * For inactive pipes, all watermark levels
		 * should be marked as enabled but zeroed,
		 * which is what we'd compute them to.
		 */
		for (level = 0; level <= max_level; level++)
			active->wm[level].enable = true;
	}
}

#define _FW_WM(value, plane) \
	(((value) & DSPFW_ ## plane ## _MASK) >> DSPFW_ ## plane ## _SHIFT)
#define _FW_WM_VLV(value, plane) \
	(((value) & DSPFW_ ## plane ## _MASK_VLV) >> DSPFW_ ## plane ## _SHIFT)

static void vlv_read_wm_values(struct drm_i915_private *dev_priv,
			       struct vlv_wm_values *wm)
{
	enum pipe pipe;
	uint32_t tmp;

	for_each_pipe(dev_priv, pipe) {
		tmp = I915_READ(VLV_DDL(pipe));

		wm->ddl[pipe].primary =
			(tmp >> DDL_PLANE_SHIFT) & (DDL_PRECISION_HIGH | DRAIN_LATENCY_MASK);
		wm->ddl[pipe].cursor =
			(tmp >> DDL_CURSOR_SHIFT) & (DDL_PRECISION_HIGH | DRAIN_LATENCY_MASK);
		wm->ddl[pipe].sprite[0] =
			(tmp >> DDL_SPRITE_SHIFT(0)) & (DDL_PRECISION_HIGH | DRAIN_LATENCY_MASK);
		wm->ddl[pipe].sprite[1] =
			(tmp >> DDL_SPRITE_SHIFT(1)) & (DDL_PRECISION_HIGH | DRAIN_LATENCY_MASK);
	}

	tmp = I915_READ(DSPFW1);
	wm->sr.plane = _FW_WM(tmp, SR);
	wm->pipe[PIPE_B].cursor = _FW_WM(tmp, CURSORB);
	wm->pipe[PIPE_B].primary = _FW_WM_VLV(tmp, PLANEB);
	wm->pipe[PIPE_A].primary = _FW_WM_VLV(tmp, PLANEA);

	tmp = I915_READ(DSPFW2);
	wm->pipe[PIPE_A].sprite[1] = _FW_WM_VLV(tmp, SPRITEB);
	wm->pipe[PIPE_A].cursor = _FW_WM(tmp, CURSORA);
	wm->pipe[PIPE_A].sprite[0] = _FW_WM_VLV(tmp, SPRITEA);

	tmp = I915_READ(DSPFW3);
	wm->sr.cursor = _FW_WM(tmp, CURSOR_SR);

	if (IS_CHERRYVIEW(dev_priv)) {
		tmp = I915_READ(DSPFW7_CHV);
		wm->pipe[PIPE_B].sprite[1] = _FW_WM_VLV(tmp, SPRITED);
		wm->pipe[PIPE_B].sprite[0] = _FW_WM_VLV(tmp, SPRITEC);

		tmp = I915_READ(DSPFW8_CHV);
		wm->pipe[PIPE_C].sprite[1] = _FW_WM_VLV(tmp, SPRITEF);
		wm->pipe[PIPE_C].sprite[0] = _FW_WM_VLV(tmp, SPRITEE);

		tmp = I915_READ(DSPFW9_CHV);
		wm->pipe[PIPE_C].primary = _FW_WM_VLV(tmp, PLANEC);
		wm->pipe[PIPE_C].cursor = _FW_WM(tmp, CURSORC);

		tmp = I915_READ(DSPHOWM);
		wm->sr.plane |= _FW_WM(tmp, SR_HI) << 9;
		wm->pipe[PIPE_C].sprite[1] |= _FW_WM(tmp, SPRITEF_HI) << 8;
		wm->pipe[PIPE_C].sprite[0] |= _FW_WM(tmp, SPRITEE_HI) << 8;
		wm->pipe[PIPE_C].primary |= _FW_WM(tmp, PLANEC_HI) << 8;
		wm->pipe[PIPE_B].sprite[1] |= _FW_WM(tmp, SPRITED_HI) << 8;
		wm->pipe[PIPE_B].sprite[0] |= _FW_WM(tmp, SPRITEC_HI) << 8;
		wm->pipe[PIPE_B].primary |= _FW_WM(tmp, PLANEB_HI) << 8;
		wm->pipe[PIPE_A].sprite[1] |= _FW_WM(tmp, SPRITEB_HI) << 8;
		wm->pipe[PIPE_A].sprite[0] |= _FW_WM(tmp, SPRITEA_HI) << 8;
		wm->pipe[PIPE_A].primary |= _FW_WM(tmp, PLANEA_HI) << 8;
	} else {
		tmp = I915_READ(DSPFW7);
		wm->pipe[PIPE_B].sprite[1] = _FW_WM_VLV(tmp, SPRITED);
		wm->pipe[PIPE_B].sprite[0] = _FW_WM_VLV(tmp, SPRITEC);

		tmp = I915_READ(DSPHOWM);
		wm->sr.plane |= _FW_WM(tmp, SR_HI) << 9;
		wm->pipe[PIPE_B].sprite[1] |= _FW_WM(tmp, SPRITED_HI) << 8;
		wm->pipe[PIPE_B].sprite[0] |= _FW_WM(tmp, SPRITEC_HI) << 8;
		wm->pipe[PIPE_B].primary |= _FW_WM(tmp, PLANEB_HI) << 8;
		wm->pipe[PIPE_A].sprite[1] |= _FW_WM(tmp, SPRITEB_HI) << 8;
		wm->pipe[PIPE_A].sprite[0] |= _FW_WM(tmp, SPRITEA_HI) << 8;
		wm->pipe[PIPE_A].primary |= _FW_WM(tmp, PLANEA_HI) << 8;
	}
}

#undef _FW_WM
#undef _FW_WM_VLV

void vlv_wm_get_hw_state(struct drm_device *dev)
{
	struct drm_i915_private *dev_priv = to_i915(dev);
	struct vlv_wm_values *wm = &dev_priv->wm.vlv;
	struct intel_plane *plane;
	enum pipe pipe;
	u32 val;

	vlv_read_wm_values(dev_priv, wm);

	for_each_intel_plane(dev, plane) {
		switch (plane->base.type) {
			int sprite;
		case DRM_PLANE_TYPE_CURSOR:
			plane->wm.fifo_size = 63;
			break;
		case DRM_PLANE_TYPE_PRIMARY:
			plane->wm.fifo_size = vlv_get_fifo_size(dev, plane->pipe, 0);
			break;
		case DRM_PLANE_TYPE_OVERLAY:
			sprite = plane->plane;
			plane->wm.fifo_size = vlv_get_fifo_size(dev, plane->pipe, sprite + 1);
			break;
		}
	}

	wm->cxsr = I915_READ(FW_BLC_SELF_VLV) & FW_CSPWRDWNEN;
	wm->level = VLV_WM_LEVEL_PM2;

	if (IS_CHERRYVIEW(dev_priv)) {
		mutex_lock(&dev_priv->rps.hw_lock);

		val = vlv_punit_read(dev_priv, PUNIT_REG_DSPFREQ);
		if (val & DSP_MAXFIFO_PM5_ENABLE)
			wm->level = VLV_WM_LEVEL_PM5;

		/*
		 * If DDR DVFS is disabled in the BIOS, Punit
		 * will never ack the request. So if that happens
		 * assume we don't have to enable/disable DDR DVFS
		 * dynamically. To test that just set the REQ_ACK
		 * bit to poke the Punit, but don't change the
		 * HIGH/LOW bits so that we don't actually change
		 * the current state.
		 */
		val = vlv_punit_read(dev_priv, PUNIT_REG_DDR_SETUP2);
		val |= FORCE_DDR_FREQ_REQ_ACK;
		vlv_punit_write(dev_priv, PUNIT_REG_DDR_SETUP2, val);

		if (wait_for((vlv_punit_read(dev_priv, PUNIT_REG_DDR_SETUP2) &
			      FORCE_DDR_FREQ_REQ_ACK) == 0, 3)) {
			DRM_DEBUG_KMS("Punit not acking DDR DVFS request, "
				      "assuming DDR DVFS is disabled\n");
			dev_priv->wm.max_level = VLV_WM_LEVEL_PM5;
		} else {
			val = vlv_punit_read(dev_priv, PUNIT_REG_DDR_SETUP2);
			if ((val & FORCE_DDR_HIGH_FREQ) == 0)
				wm->level = VLV_WM_LEVEL_DDR_DVFS;
		}

		mutex_unlock(&dev_priv->rps.hw_lock);
	}

	for_each_pipe(dev_priv, pipe)
		DRM_DEBUG_KMS("Initial watermarks: pipe %c, plane=%d, cursor=%d, sprite0=%d, sprite1=%d\n",
			      pipe_name(pipe), wm->pipe[pipe].primary, wm->pipe[pipe].cursor,
			      wm->pipe[pipe].sprite[0], wm->pipe[pipe].sprite[1]);

	DRM_DEBUG_KMS("Initial watermarks: SR plane=%d, SR cursor=%d level=%d cxsr=%d\n",
		      wm->sr.plane, wm->sr.cursor, wm->level, wm->cxsr);
}

void ilk_wm_get_hw_state(struct drm_device *dev)
{
	struct drm_i915_private *dev_priv = dev->dev_private;
	struct ilk_wm_values *hw = &dev_priv->wm.hw;
	struct drm_crtc *crtc;

	for_each_crtc(dev, crtc)
		ilk_pipe_wm_get_hw_state(crtc);

	hw->wm_lp[0] = I915_READ(WM1_LP_ILK);
	hw->wm_lp[1] = I915_READ(WM2_LP_ILK);
	hw->wm_lp[2] = I915_READ(WM3_LP_ILK);

	hw->wm_lp_spr[0] = I915_READ(WM1S_LP_ILK);
	if (INTEL_INFO(dev)->gen >= 7) {
		hw->wm_lp_spr[1] = I915_READ(WM2S_LP_IVB);
		hw->wm_lp_spr[2] = I915_READ(WM3S_LP_IVB);
	}

	if (IS_HASWELL(dev) || IS_BROADWELL(dev))
		hw->partitioning = (I915_READ(WM_MISC) & WM_MISC_DATA_PARTITION_5_6) ?
			INTEL_DDB_PART_5_6 : INTEL_DDB_PART_1_2;
	else if (IS_IVYBRIDGE(dev))
		hw->partitioning = (I915_READ(DISP_ARB_CTL2) & DISP_DATA_PARTITION_5_6) ?
			INTEL_DDB_PART_5_6 : INTEL_DDB_PART_1_2;

	hw->enable_fbc_wm =
		!(I915_READ(DISP_ARB_CTL) & DISP_FBC_WM_DIS);
}

/**
 * intel_update_watermarks - update FIFO watermark values based on current modes
 *
 * Calculate watermark values for the various WM regs based on current mode
 * and plane configuration.
 *
 * There are several cases to deal with here:
 *   - normal (i.e. non-self-refresh)
 *   - self-refresh (SR) mode
 *   - lines are large relative to FIFO size (buffer can hold up to 2)
 *   - lines are small relative to FIFO size (buffer can hold more than 2
 *     lines), so need to account for TLB latency
 *
 *   The normal calculation is:
 *     watermark = dotclock * bytes per pixel * latency
 *   where latency is platform & configuration dependent (we assume pessimal
 *   values here).
 *
 *   The SR calculation is:
 *     watermark = (trunc(latency/line time)+1) * surface width *
 *       bytes per pixel
 *   where
 *     line time = htotal / dotclock
 *     surface width = hdisplay for normal plane and 64 for cursor
 *   and latency is assumed to be high, as above.
 *
 * The final value programmed to the register should always be rounded up,
 * and include an extra 2 entries to account for clock crossings.
 *
 * We don't use the sprite, so we can ignore that.  And on Crestline we have
 * to set the non-SR watermarks to 8.
 */
void intel_update_watermarks(struct drm_crtc *crtc)
{
	struct drm_i915_private *dev_priv = crtc->dev->dev_private;

	if (dev_priv->display.update_wm)
		dev_priv->display.update_wm(crtc);
}

void intel_update_sprite_watermarks(struct drm_plane *plane,
				    struct drm_crtc *crtc,
				    uint32_t sprite_width,
				    uint32_t sprite_height,
				    int pixel_size,
				    bool enabled, bool scaled)
{
	struct drm_i915_private *dev_priv = plane->dev->dev_private;

	if (dev_priv->display.update_sprite_wm)
		dev_priv->display.update_sprite_wm(plane, crtc,
						   sprite_width, sprite_height,
						   pixel_size, enabled, scaled);
}

/**
 * Lock protecting IPS related data structures
 */
DEFINE_SPINLOCK(mchdev_lock);

/* Global for IPS driver to get at the current i915 device. Protected by
 * mchdev_lock. */
static struct drm_i915_private *i915_mch_dev;

bool ironlake_set_drps(struct drm_device *dev, u8 val)
{
	struct drm_i915_private *dev_priv = dev->dev_private;
	u16 rgvswctl;

	assert_spin_locked(&mchdev_lock);

	rgvswctl = I915_READ16(MEMSWCTL);
	if (rgvswctl & MEMCTL_CMD_STS) {
		DRM_DEBUG("gpu busy, RCS change rejected\n");
		return false; /* still busy with another command */
	}

	rgvswctl = (MEMCTL_CMD_CHFREQ << MEMCTL_CMD_SHIFT) |
		(val << MEMCTL_FREQ_SHIFT) | MEMCTL_SFCAVM;
	I915_WRITE16(MEMSWCTL, rgvswctl);
	POSTING_READ16(MEMSWCTL);

	rgvswctl |= MEMCTL_CMD_STS;
	I915_WRITE16(MEMSWCTL, rgvswctl);

	return true;
}

static void ironlake_enable_drps(struct drm_device *dev)
{
	struct drm_i915_private *dev_priv = dev->dev_private;
	u32 rgvmodectl = I915_READ(MEMMODECTL);
	u8 fmax, fmin, fstart, vstart;

	spin_lock_irq(&mchdev_lock);

	/* Enable temp reporting */
	I915_WRITE16(PMMISC, I915_READ(PMMISC) | MCPPCE_EN);
	I915_WRITE16(TSC1, I915_READ(TSC1) | TSE);

	/* 100ms RC evaluation intervals */
	I915_WRITE(RCUPEI, 100000);
	I915_WRITE(RCDNEI, 100000);

	/* Set max/min thresholds to 90ms and 80ms respectively */
	I915_WRITE(RCBMAXAVG, 90000);
	I915_WRITE(RCBMINAVG, 80000);

	I915_WRITE(MEMIHYST, 1);

	/* Set up min, max, and cur for interrupt handling */
	fmax = (rgvmodectl & MEMMODE_FMAX_MASK) >> MEMMODE_FMAX_SHIFT;
	fmin = (rgvmodectl & MEMMODE_FMIN_MASK);
	fstart = (rgvmodectl & MEMMODE_FSTART_MASK) >>
		MEMMODE_FSTART_SHIFT;

	vstart = (I915_READ(PXVFREQ(fstart)) & PXVFREQ_PX_MASK) >>
		PXVFREQ_PX_SHIFT;

	dev_priv->ips.fmax = fmax; /* IPS callback will increase this */
	dev_priv->ips.fstart = fstart;

	dev_priv->ips.max_delay = fstart;
	dev_priv->ips.min_delay = fmin;
	dev_priv->ips.cur_delay = fstart;

	DRM_DEBUG_DRIVER("fmax: %d, fmin: %d, fstart: %d\n",
			 fmax, fmin, fstart);

	I915_WRITE(MEMINTREN, MEMINT_CX_SUPR_EN | MEMINT_EVAL_CHG_EN);

	/*
	 * Interrupts will be enabled in ironlake_irq_postinstall
	 */

	I915_WRITE(VIDSTART, vstart);
	POSTING_READ(VIDSTART);

	rgvmodectl |= MEMMODE_SWMODE_EN;
	I915_WRITE(MEMMODECTL, rgvmodectl);

	if (wait_for_atomic((I915_READ(MEMSWCTL) & MEMCTL_CMD_STS) == 0, 10))
		DRM_ERROR("stuck trying to change perf mode\n");
	mdelay(1);

	ironlake_set_drps(dev, fstart);

	dev_priv->ips.last_count1 = I915_READ(DMIEC) +
		I915_READ(DDREC) + I915_READ(CSIEC);
	dev_priv->ips.last_time1 = jiffies_to_msecs(jiffies);
	dev_priv->ips.last_count2 = I915_READ(GFXEC);
	dev_priv->ips.last_time2 = ktime_get_raw_ns();

	spin_unlock_irq(&mchdev_lock);
}

static void ironlake_disable_drps(struct drm_device *dev)
{
	struct drm_i915_private *dev_priv = dev->dev_private;
	u16 rgvswctl;

	spin_lock_irq(&mchdev_lock);

	rgvswctl = I915_READ16(MEMSWCTL);

	/* Ack interrupts, disable EFC interrupt */
	I915_WRITE(MEMINTREN, I915_READ(MEMINTREN) & ~MEMINT_EVAL_CHG_EN);
	I915_WRITE(MEMINTRSTS, MEMINT_EVAL_CHG);
	I915_WRITE(DEIER, I915_READ(DEIER) & ~DE_PCU_EVENT);
	I915_WRITE(DEIIR, DE_PCU_EVENT);
	I915_WRITE(DEIMR, I915_READ(DEIMR) | DE_PCU_EVENT);

	/* Go back to the starting frequency */
	ironlake_set_drps(dev, dev_priv->ips.fstart);
	mdelay(1);
	rgvswctl |= MEMCTL_CMD_STS;
	I915_WRITE(MEMSWCTL, rgvswctl);
	mdelay(1);

	spin_unlock_irq(&mchdev_lock);
}

/* There's a funny hw issue where the hw returns all 0 when reading from
 * GEN6_RP_INTERRUPT_LIMITS. Hence we always need to compute the desired value
 * ourselves, instead of doing a rmw cycle (which might result in us clearing
 * all limits and the gpu stuck at whatever frequency it is at atm).
 */
static u32 intel_rps_limits(struct drm_i915_private *dev_priv, u8 val)
{
	u32 limits;

	/* Only set the down limit when we've reached the lowest level to avoid
	 * getting more interrupts, otherwise leave this clear. This prevents a
	 * race in the hw when coming out of rc6: There's a tiny window where
	 * the hw runs at the minimal clock before selecting the desired
	 * frequency, if the down threshold expires in that window we will not
	 * receive a down interrupt. */
	if (IS_GEN9(dev_priv->dev)) {
		limits = (dev_priv->rps.max_freq_softlimit) << 23;
		if (val <= dev_priv->rps.min_freq_softlimit)
			limits |= (dev_priv->rps.min_freq_softlimit) << 14;
	} else {
		limits = dev_priv->rps.max_freq_softlimit << 24;
		if (val <= dev_priv->rps.min_freq_softlimit)
			limits |= dev_priv->rps.min_freq_softlimit << 16;
	}

	return limits;
}

static void gen6_set_rps_thresholds(struct drm_i915_private *dev_priv, u8 val)
{
	int new_power;
	u32 threshold_up = 0, threshold_down = 0; /* in % */
	u32 ei_up = 0, ei_down = 0;

	new_power = dev_priv->rps.power;
	switch (dev_priv->rps.power) {
	case LOW_POWER:
		if (val > dev_priv->rps.efficient_freq + 1 && val > dev_priv->rps.cur_freq)
			new_power = BETWEEN;
		break;

	case BETWEEN:
		if (val <= dev_priv->rps.efficient_freq && val < dev_priv->rps.cur_freq)
			new_power = LOW_POWER;
		else if (val >= dev_priv->rps.rp0_freq && val > dev_priv->rps.cur_freq)
			new_power = HIGH_POWER;
		break;

	case HIGH_POWER:
		if (val < (dev_priv->rps.rp1_freq + dev_priv->rps.rp0_freq) >> 1 && val < dev_priv->rps.cur_freq)
			new_power = BETWEEN;
		break;
	}
	/* Max/min bins are special */
	if (val <= dev_priv->rps.min_freq_softlimit)
		new_power = LOW_POWER;
	if (val >= dev_priv->rps.max_freq_softlimit)
		new_power = HIGH_POWER;
	if (new_power == dev_priv->rps.power)
		return;

	/* Note the units here are not exactly 1us, but 1280ns. */
	switch (new_power) {
	case LOW_POWER:
		/* Upclock if more than 95% busy over 16ms */
		ei_up = 16000;
		threshold_up = 95;

		/* Downclock if less than 85% busy over 32ms */
		ei_down = 32000;
		threshold_down = 85;
		break;

	case BETWEEN:
		/* Upclock if more than 90% busy over 13ms */
		ei_up = 13000;
		threshold_up = 90;

		/* Downclock if less than 75% busy over 32ms */
		ei_down = 32000;
		threshold_down = 75;
		break;

	case HIGH_POWER:
		/* Upclock if more than 85% busy over 10ms */
		ei_up = 10000;
		threshold_up = 85;

		/* Downclock if less than 60% busy over 32ms */
		ei_down = 32000;
		threshold_down = 60;
		break;
	}

	I915_WRITE(GEN6_RP_UP_EI,
		GT_INTERVAL_FROM_US(dev_priv, ei_up));
	I915_WRITE(GEN6_RP_UP_THRESHOLD,
		GT_INTERVAL_FROM_US(dev_priv, (ei_up * threshold_up / 100)));

	I915_WRITE(GEN6_RP_DOWN_EI,
		GT_INTERVAL_FROM_US(dev_priv, ei_down));
	I915_WRITE(GEN6_RP_DOWN_THRESHOLD,
		GT_INTERVAL_FROM_US(dev_priv, (ei_down * threshold_down / 100)));

	 I915_WRITE(GEN6_RP_CONTROL,
		    GEN6_RP_MEDIA_TURBO |
		    GEN6_RP_MEDIA_HW_NORMAL_MODE |
		    GEN6_RP_MEDIA_IS_GFX |
		    GEN6_RP_ENABLE |
		    GEN6_RP_UP_BUSY_AVG |
		    GEN6_RP_DOWN_IDLE_AVG);

	dev_priv->rps.power = new_power;
	dev_priv->rps.up_threshold = threshold_up;
	dev_priv->rps.down_threshold = threshold_down;
	dev_priv->rps.last_adj = 0;
}

static u32 gen6_rps_pm_mask(struct drm_i915_private *dev_priv, u8 val)
{
	u32 mask = 0;

	if (val > dev_priv->rps.min_freq_softlimit)
		mask |= GEN6_PM_RP_DOWN_EI_EXPIRED | GEN6_PM_RP_DOWN_THRESHOLD | GEN6_PM_RP_DOWN_TIMEOUT;
	if (val < dev_priv->rps.max_freq_softlimit)
		mask |= GEN6_PM_RP_UP_EI_EXPIRED | GEN6_PM_RP_UP_THRESHOLD;

	mask &= dev_priv->pm_rps_events;

	return gen6_sanitize_rps_pm_mask(dev_priv, ~mask);
}

/* gen6_set_rps is called to update the frequency request, but should also be
 * called when the range (min_delay and max_delay) is modified so that we can
 * update the GEN6_RP_INTERRUPT_LIMITS register accordingly. */
static void gen6_set_rps(struct drm_device *dev, u8 val)
{
	struct drm_i915_private *dev_priv = dev->dev_private;

	/* WaGsvDisableTurbo: Workaround to disable turbo on BXT A* */
	if (IS_BROXTON(dev) && (INTEL_REVID(dev) < BXT_REVID_B0))
		return;

	WARN_ON(!mutex_is_locked(&dev_priv->rps.hw_lock));
	WARN_ON(val > dev_priv->rps.max_freq);
	WARN_ON(val < dev_priv->rps.min_freq);

	/* min/max delay may still have been modified so be sure to
	 * write the limits value.
	 */
	if (val != dev_priv->rps.cur_freq) {
		gen6_set_rps_thresholds(dev_priv, val);

		if (IS_GEN9(dev))
			I915_WRITE(GEN6_RPNSWREQ,
				   GEN9_FREQUENCY(val));
		else if (IS_HASWELL(dev) || IS_BROADWELL(dev))
			I915_WRITE(GEN6_RPNSWREQ,
				   HSW_FREQUENCY(val));
		else
			I915_WRITE(GEN6_RPNSWREQ,
				   GEN6_FREQUENCY(val) |
				   GEN6_OFFSET(0) |
				   GEN6_AGGRESSIVE_TURBO);
	}

	/* Make sure we continue to get interrupts
	 * until we hit the minimum or maximum frequencies.
	 */
	I915_WRITE(GEN6_RP_INTERRUPT_LIMITS, intel_rps_limits(dev_priv, val));
	I915_WRITE(GEN6_PMINTRMSK, gen6_rps_pm_mask(dev_priv, val));

	POSTING_READ(GEN6_RPNSWREQ);

	dev_priv->rps.cur_freq = val;
	trace_intel_gpu_freq_change(val * 50);
}

static void valleyview_set_rps(struct drm_device *dev, u8 val)
{
	struct drm_i915_private *dev_priv = dev->dev_private;

	WARN_ON(!mutex_is_locked(&dev_priv->rps.hw_lock));
	WARN_ON(val > dev_priv->rps.max_freq);
	WARN_ON(val < dev_priv->rps.min_freq);

	if (WARN_ONCE(IS_CHERRYVIEW(dev) && (val & 1),
		      "Odd GPU freq value\n"))
		val &= ~1;

	I915_WRITE(GEN6_PMINTRMSK, gen6_rps_pm_mask(dev_priv, val));

	if (val != dev_priv->rps.cur_freq) {
		vlv_punit_write(dev_priv, PUNIT_REG_GPU_FREQ_REQ, val);
		if (!IS_CHERRYVIEW(dev_priv))
			gen6_set_rps_thresholds(dev_priv, val);
	}

	dev_priv->rps.cur_freq = val;
	trace_intel_gpu_freq_change(intel_gpu_freq(dev_priv, val));
}

/* vlv_set_rps_idle: Set the frequency to idle, if Gfx clocks are down
 *
 * * If Gfx is Idle, then
 * 1. Forcewake Media well.
 * 2. Request idle freq.
 * 3. Release Forcewake of Media well.
*/
static void vlv_set_rps_idle(struct drm_i915_private *dev_priv)
{
	u32 val = dev_priv->rps.idle_freq;

	if (dev_priv->rps.cur_freq <= val)
		return;

	/* Wake up the media well, as that takes a lot less
	 * power than the Render well. */
	intel_uncore_forcewake_get(dev_priv, FORCEWAKE_MEDIA);
	valleyview_set_rps(dev_priv->dev, val);
	intel_uncore_forcewake_put(dev_priv, FORCEWAKE_MEDIA);
}

void gen6_rps_busy(struct drm_i915_private *dev_priv)
{
	mutex_lock(&dev_priv->rps.hw_lock);
	if (dev_priv->rps.enabled) {
		if (dev_priv->pm_rps_events & (GEN6_PM_RP_DOWN_EI_EXPIRED | GEN6_PM_RP_UP_EI_EXPIRED))
			gen6_rps_reset_ei(dev_priv);
		I915_WRITE(GEN6_PMINTRMSK,
			   gen6_rps_pm_mask(dev_priv, dev_priv->rps.cur_freq));
	}
	mutex_unlock(&dev_priv->rps.hw_lock);
}

void gen6_rps_idle(struct drm_i915_private *dev_priv)
{
	struct drm_device *dev = dev_priv->dev;

	mutex_lock(&dev_priv->rps.hw_lock);
	if (dev_priv->rps.enabled) {
		if (IS_VALLEYVIEW(dev))
			vlv_set_rps_idle(dev_priv);
		else
			gen6_set_rps(dev_priv->dev, dev_priv->rps.idle_freq);
		dev_priv->rps.last_adj = 0;
		I915_WRITE(GEN6_PMINTRMSK, 0xffffffff);
	}
	mutex_unlock(&dev_priv->rps.hw_lock);

	spin_lock(&dev_priv->rps.client_lock);
	while (!list_empty(&dev_priv->rps.clients))
		list_del_init(dev_priv->rps.clients.next);
	spin_unlock(&dev_priv->rps.client_lock);
}

void gen6_rps_boost(struct drm_i915_private *dev_priv,
		    struct intel_rps_client *rps,
		    unsigned long submitted)
{
	/* This is intentionally racy! We peek at the state here, then
	 * validate inside the RPS worker.
	 */
	if (!(dev_priv->mm.busy &&
	      dev_priv->rps.enabled &&
	      dev_priv->rps.cur_freq < dev_priv->rps.max_freq_softlimit))
		return;

	/* Force a RPS boost (and don't count it against the client) if
	 * the GPU is severely congested.
	 */
	if (rps && time_after(jiffies, submitted + DRM_I915_THROTTLE_JIFFIES))
		rps = NULL;

	spin_lock(&dev_priv->rps.client_lock);
	if (rps == NULL || list_empty(&rps->link)) {
		spin_lock_irq(&dev_priv->irq_lock);
		if (dev_priv->rps.interrupts_enabled) {
			dev_priv->rps.client_boost = true;
			queue_work(dev_priv->wq, &dev_priv->rps.work);
		}
		spin_unlock_irq(&dev_priv->irq_lock);

		if (rps != NULL) {
			list_add(&rps->link, &dev_priv->rps.clients);
			rps->boosts++;
		} else
			dev_priv->rps.boosts++;
	}
	spin_unlock(&dev_priv->rps.client_lock);
}

void intel_set_rps(struct drm_device *dev, u8 val)
{
	if (IS_VALLEYVIEW(dev))
		valleyview_set_rps(dev, val);
	else
		gen6_set_rps(dev, val);
}

static void gen9_disable_rps(struct drm_device *dev)
{
	struct drm_i915_private *dev_priv = dev->dev_private;

	I915_WRITE(GEN6_RC_CONTROL, 0);
	I915_WRITE(GEN9_PG_ENABLE, 0);
}

static void gen6_disable_rps(struct drm_device *dev)
{
	struct drm_i915_private *dev_priv = dev->dev_private;

	I915_WRITE(GEN6_RC_CONTROL, 0);
	I915_WRITE(GEN6_RPNSWREQ, 1 << 31);
}

static void cherryview_disable_rps(struct drm_device *dev)
{
	struct drm_i915_private *dev_priv = dev->dev_private;

	I915_WRITE(GEN6_RC_CONTROL, 0);
}

static void valleyview_disable_rps(struct drm_device *dev)
{
	struct drm_i915_private *dev_priv = dev->dev_private;

	/* we're doing forcewake before Disabling RC6,
	 * This what the BIOS expects when going into suspend */
	intel_uncore_forcewake_get(dev_priv, FORCEWAKE_ALL);

	I915_WRITE(GEN6_RC_CONTROL, 0);

	intel_uncore_forcewake_put(dev_priv, FORCEWAKE_ALL);
}

static void intel_print_rc6_info(struct drm_device *dev, u32 mode)
{
	if (IS_VALLEYVIEW(dev)) {
		if (mode & (GEN7_RC_CTL_TO_MODE | GEN6_RC_CTL_EI_MODE(1)))
			mode = GEN6_RC_CTL_RC6_ENABLE;
		else
			mode = 0;
	}
	if (HAS_RC6p(dev))
		DRM_DEBUG_KMS("Enabling RC6 states: RC6 %s RC6p %s RC6pp %s\n",
			      (mode & GEN6_RC_CTL_RC6_ENABLE) ? "on" : "off",
			      (mode & GEN6_RC_CTL_RC6p_ENABLE) ? "on" : "off",
			      (mode & GEN6_RC_CTL_RC6pp_ENABLE) ? "on" : "off");

	else
		DRM_DEBUG_KMS("Enabling RC6 states: RC6 %s\n",
			      (mode & GEN6_RC_CTL_RC6_ENABLE) ? "on" : "off");
}

static int sanitize_rc6_option(const struct drm_device *dev, int enable_rc6)
{
	/* No RC6 before Ironlake and code is gone for ilk. */
	if (INTEL_INFO(dev)->gen < 6)
		return 0;

	/* Respect the kernel parameter if it is set */
	if (enable_rc6 >= 0) {
		int mask;

		if (HAS_RC6p(dev))
			mask = INTEL_RC6_ENABLE | INTEL_RC6p_ENABLE |
			       INTEL_RC6pp_ENABLE;
		else
			mask = INTEL_RC6_ENABLE;

		if ((enable_rc6 & mask) != enable_rc6)
			DRM_DEBUG_KMS("Adjusting RC6 mask to %d (requested %d, valid %d)\n",
				      enable_rc6 & mask, enable_rc6, mask);

		return enable_rc6 & mask;
	}

	if (IS_IVYBRIDGE(dev))
		return (INTEL_RC6_ENABLE | INTEL_RC6p_ENABLE);

	return INTEL_RC6_ENABLE;
}

int intel_enable_rc6(const struct drm_device *dev)
{
	return i915.enable_rc6;
}

static void gen6_init_rps_frequencies(struct drm_device *dev)
{
	struct drm_i915_private *dev_priv = dev->dev_private;
	uint32_t rp_state_cap;
	u32 ddcc_status = 0;
	int ret;

	/* All of these values are in units of 50MHz */
	dev_priv->rps.cur_freq		= 0;
	/* static values from HW: RP0 > RP1 > RPn (min_freq) */
	if (IS_BROXTON(dev)) {
		rp_state_cap = I915_READ(BXT_RP_STATE_CAP);
		dev_priv->rps.rp0_freq = (rp_state_cap >> 16) & 0xff;
		dev_priv->rps.rp1_freq = (rp_state_cap >>  8) & 0xff;
		dev_priv->rps.min_freq = (rp_state_cap >>  0) & 0xff;
	} else {
		rp_state_cap = I915_READ(GEN6_RP_STATE_CAP);
		dev_priv->rps.rp0_freq = (rp_state_cap >>  0) & 0xff;
		dev_priv->rps.rp1_freq = (rp_state_cap >>  8) & 0xff;
		dev_priv->rps.min_freq = (rp_state_cap >> 16) & 0xff;
	}

	/* hw_max = RP0 until we check for overclocking */
	dev_priv->rps.max_freq		= dev_priv->rps.rp0_freq;

	dev_priv->rps.efficient_freq = dev_priv->rps.rp1_freq;
	if (IS_HASWELL(dev) || IS_BROADWELL(dev) || IS_SKYLAKE(dev)) {
		ret = sandybridge_pcode_read(dev_priv,
					HSW_PCODE_DYNAMIC_DUTY_CYCLE_CONTROL,
					&ddcc_status);
		if (0 == ret)
			dev_priv->rps.efficient_freq =
				clamp_t(u8,
					((ddcc_status >> 8) & 0xff),
					dev_priv->rps.min_freq,
					dev_priv->rps.max_freq);
	}

	if (IS_SKYLAKE(dev)) {
		/* Store the frequency values in 16.66 MHZ units, which is
		   the natural hardware unit for SKL */
		dev_priv->rps.rp0_freq *= GEN9_FREQ_SCALER;
		dev_priv->rps.rp1_freq *= GEN9_FREQ_SCALER;
		dev_priv->rps.min_freq *= GEN9_FREQ_SCALER;
		dev_priv->rps.max_freq *= GEN9_FREQ_SCALER;
		dev_priv->rps.efficient_freq *= GEN9_FREQ_SCALER;
	}

	dev_priv->rps.idle_freq = dev_priv->rps.min_freq;

	/* Preserve min/max settings in case of re-init */
	if (dev_priv->rps.max_freq_softlimit == 0)
		dev_priv->rps.max_freq_softlimit = dev_priv->rps.max_freq;

	if (dev_priv->rps.min_freq_softlimit == 0) {
		if (IS_HASWELL(dev) || IS_BROADWELL(dev))
			dev_priv->rps.min_freq_softlimit =
				max_t(int, dev_priv->rps.efficient_freq,
				      intel_freq_opcode(dev_priv, 450));
		else
			dev_priv->rps.min_freq_softlimit =
				dev_priv->rps.min_freq;
	}
}

/* See the Gen9_GT_PM_Programming_Guide doc for the below */
static void gen9_enable_rps(struct drm_device *dev)
{
	struct drm_i915_private *dev_priv = dev->dev_private;

	intel_uncore_forcewake_get(dev_priv, FORCEWAKE_ALL);

	gen6_init_rps_frequencies(dev);

	/* WaGsvDisableTurbo: Workaround to disable turbo on BXT A* */
	if (IS_BROXTON(dev) && (INTEL_REVID(dev) < BXT_REVID_B0)) {
		intel_uncore_forcewake_put(dev_priv, FORCEWAKE_ALL);
		return;
	}

	/* Program defaults and thresholds for RPS*/
	I915_WRITE(GEN6_RC_VIDEO_FREQ,
		GEN9_FREQUENCY(dev_priv->rps.rp1_freq));

	/* 1 second timeout*/
	I915_WRITE(GEN6_RP_DOWN_TIMEOUT,
		GT_INTERVAL_FROM_US(dev_priv, 1000000));

	I915_WRITE(GEN6_RP_IDLE_HYSTERSIS, 0xa);

	/* Leaning on the below call to gen6_set_rps to program/setup the
	 * Up/Down EI & threshold registers, as well as the RP_CONTROL,
	 * RP_INTERRUPT_LIMITS & RPNSWREQ registers */
	dev_priv->rps.power = HIGH_POWER; /* force a reset */
	gen6_set_rps(dev_priv->dev, dev_priv->rps.min_freq_softlimit);

	intel_uncore_forcewake_put(dev_priv, FORCEWAKE_ALL);
}

static void gen9_enable_rc6(struct drm_device *dev)
{
	struct drm_i915_private *dev_priv = dev->dev_private;
	struct intel_engine_cs *ring;
	uint32_t rc6_mask = 0;
	int unused;

	/* 1a: Software RC state - RC0 */
	I915_WRITE(GEN6_RC_STATE, 0);

	/* 1b: Get forcewake during program sequence. Although the driver
	 * hasn't enabled a state yet where we need forcewake, BIOS may have.*/
	intel_uncore_forcewake_get(dev_priv, FORCEWAKE_ALL);

	/* 2a: Disable RC states. */
	I915_WRITE(GEN6_RC_CONTROL, 0);

	/* 2b: Program RC6 thresholds.*/

	/* WaRsDoubleRc6WrlWithCoarsePowerGating: Doubling WRL only when CPG is enabled */
	if (IS_SKYLAKE(dev) && !((IS_SKL_GT3(dev) || IS_SKL_GT4(dev)) &&
				 (INTEL_REVID(dev) <= SKL_REVID_E0)))
		I915_WRITE(GEN6_RC6_WAKE_RATE_LIMIT, 108 << 16);
	else
		I915_WRITE(GEN6_RC6_WAKE_RATE_LIMIT, 54 << 16);
	I915_WRITE(GEN6_RC_EVALUATION_INTERVAL, 125000); /* 12500 * 1280ns */
	I915_WRITE(GEN6_RC_IDLE_HYSTERSIS, 25); /* 25 * 1280ns */
	for_each_ring(ring, dev_priv, unused)
		I915_WRITE(RING_MAX_IDLE(ring->mmio_base), 10);

	if (HAS_GUC_UCODE(dev))
		I915_WRITE(GUC_MAX_IDLE_COUNT, 0xA);

	I915_WRITE(GEN6_RC_SLEEP, 0);
	I915_WRITE(GEN6_RC6_THRESHOLD, 37500); /* 37.5/125ms per EI */

	/* 2c: Program Coarse Power Gating Policies. */
	I915_WRITE(GEN9_MEDIA_PG_IDLE_HYSTERESIS, 25);
	I915_WRITE(GEN9_RENDER_PG_IDLE_HYSTERESIS, 25);

	/* 3a: Enable RC6 */
	if (intel_enable_rc6(dev) & INTEL_RC6_ENABLE)
		rc6_mask = GEN6_RC_CTL_RC6_ENABLE;
	DRM_INFO("RC6 %s\n", (rc6_mask & GEN6_RC_CTL_RC6_ENABLE) ?
			"on" : "off");

	if ((IS_SKYLAKE(dev) && INTEL_REVID(dev) <= SKL_REVID_D0) ||
	    (IS_BROXTON(dev) && INTEL_REVID(dev) <= BXT_REVID_A0))
		I915_WRITE(GEN6_RC_CONTROL, GEN6_RC_CTL_HW_ENABLE |
			   GEN7_RC_CTL_TO_MODE |
			   rc6_mask);
	else
		I915_WRITE(GEN6_RC_CONTROL, GEN6_RC_CTL_HW_ENABLE |
			   GEN6_RC_CTL_EI_MODE(1) |
			   rc6_mask);

	/*
	 * 3b: Enable Coarse Power Gating only when RC6 is enabled.
	 * WaRsDisableCoarsePowerGating:skl,bxt - Render/Media PG need to be disabled with RC6.
	 */
	if ((IS_BROXTON(dev) && (INTEL_REVID(dev) < BXT_REVID_B0)) ||
	    ((IS_SKL_GT3(dev) || IS_SKL_GT4(dev)) && (INTEL_REVID(dev) <= SKL_REVID_E0)))
		I915_WRITE(GEN9_PG_ENABLE, 0);
	else
		I915_WRITE(GEN9_PG_ENABLE, (rc6_mask & GEN6_RC_CTL_RC6_ENABLE) ?
				(GEN9_RENDER_PG_ENABLE | GEN9_MEDIA_PG_ENABLE) : 0);

	intel_uncore_forcewake_put(dev_priv, FORCEWAKE_ALL);

}

static void gen8_enable_rps(struct drm_device *dev)
{
	struct drm_i915_private *dev_priv = dev->dev_private;
	struct intel_engine_cs *ring;
	uint32_t rc6_mask = 0;
	int unused;

	/* 1a: Software RC state - RC0 */
	I915_WRITE(GEN6_RC_STATE, 0);

	/* 1c & 1d: Get forcewake during program sequence. Although the driver
	 * hasn't enabled a state yet where we need forcewake, BIOS may have.*/
	intel_uncore_forcewake_get(dev_priv, FORCEWAKE_ALL);

	/* 2a: Disable RC states. */
	I915_WRITE(GEN6_RC_CONTROL, 0);

	/* Initialize rps frequencies */
	gen6_init_rps_frequencies(dev);

	/* 2b: Program RC6 thresholds.*/
	I915_WRITE(GEN6_RC6_WAKE_RATE_LIMIT, 40 << 16);
	I915_WRITE(GEN6_RC_EVALUATION_INTERVAL, 125000); /* 12500 * 1280ns */
	I915_WRITE(GEN6_RC_IDLE_HYSTERSIS, 25); /* 25 * 1280ns */
	for_each_ring(ring, dev_priv, unused)
		I915_WRITE(RING_MAX_IDLE(ring->mmio_base), 10);
	I915_WRITE(GEN6_RC_SLEEP, 0);
	if (IS_BROADWELL(dev))
		I915_WRITE(GEN6_RC6_THRESHOLD, 625); /* 800us/1.28 for TO */
	else
		I915_WRITE(GEN6_RC6_THRESHOLD, 50000); /* 50/125ms per EI */

	/* 3: Enable RC6 */
	if (intel_enable_rc6(dev) & INTEL_RC6_ENABLE)
		rc6_mask = GEN6_RC_CTL_RC6_ENABLE;
	intel_print_rc6_info(dev, rc6_mask);
	if (IS_BROADWELL(dev))
		I915_WRITE(GEN6_RC_CONTROL, GEN6_RC_CTL_HW_ENABLE |
				GEN7_RC_CTL_TO_MODE |
				rc6_mask);
	else
		I915_WRITE(GEN6_RC_CONTROL, GEN6_RC_CTL_HW_ENABLE |
				GEN6_RC_CTL_EI_MODE(1) |
				rc6_mask);

	/* 4 Program defaults and thresholds for RPS*/
	I915_WRITE(GEN6_RPNSWREQ,
		   HSW_FREQUENCY(dev_priv->rps.rp1_freq));
	I915_WRITE(GEN6_RC_VIDEO_FREQ,
		   HSW_FREQUENCY(dev_priv->rps.rp1_freq));
	/* NB: Docs say 1s, and 1000000 - which aren't equivalent */
	I915_WRITE(GEN6_RP_DOWN_TIMEOUT, 100000000 / 128); /* 1 second timeout */

	/* Docs recommend 900MHz, and 300 MHz respectively */
	I915_WRITE(GEN6_RP_INTERRUPT_LIMITS,
		   dev_priv->rps.max_freq_softlimit << 24 |
		   dev_priv->rps.min_freq_softlimit << 16);

	I915_WRITE(GEN6_RP_UP_THRESHOLD, 7600000 / 128); /* 76ms busyness per EI, 90% */
	I915_WRITE(GEN6_RP_DOWN_THRESHOLD, 31300000 / 128); /* 313ms busyness per EI, 70%*/
	I915_WRITE(GEN6_RP_UP_EI, 66000); /* 84.48ms, XXX: random? */
	I915_WRITE(GEN6_RP_DOWN_EI, 350000); /* 448ms, XXX: random? */

	I915_WRITE(GEN6_RP_IDLE_HYSTERSIS, 10);

	/* 5: Enable RPS */
	I915_WRITE(GEN6_RP_CONTROL,
		   GEN6_RP_MEDIA_TURBO |
		   GEN6_RP_MEDIA_HW_NORMAL_MODE |
		   GEN6_RP_MEDIA_IS_GFX |
		   GEN6_RP_ENABLE |
		   GEN6_RP_UP_BUSY_AVG |
		   GEN6_RP_DOWN_IDLE_AVG);

	/* 6: Ring frequency + overclocking (our driver does this later */

	dev_priv->rps.power = HIGH_POWER; /* force a reset */
	gen6_set_rps(dev_priv->dev, dev_priv->rps.idle_freq);

	intel_uncore_forcewake_put(dev_priv, FORCEWAKE_ALL);
}

static void gen6_enable_rps(struct drm_device *dev)
{
	struct drm_i915_private *dev_priv = dev->dev_private;
	struct intel_engine_cs *ring;
	u32 rc6vids, pcu_mbox = 0, rc6_mask = 0;
	u32 gtfifodbg;
	int rc6_mode;
	int i, ret;

	WARN_ON(!mutex_is_locked(&dev_priv->rps.hw_lock));

	/* Here begins a magic sequence of register writes to enable
	 * auto-downclocking.
	 *
	 * Perhaps there might be some value in exposing these to
	 * userspace...
	 */
	I915_WRITE(GEN6_RC_STATE, 0);

	/* Clear the DBG now so we don't confuse earlier errors */
	if ((gtfifodbg = I915_READ(GTFIFODBG))) {
		DRM_ERROR("GT fifo had a previous error %x\n", gtfifodbg);
		I915_WRITE(GTFIFODBG, gtfifodbg);
	}

	intel_uncore_forcewake_get(dev_priv, FORCEWAKE_ALL);

	/* Initialize rps frequencies */
	gen6_init_rps_frequencies(dev);

	/* disable the counters and set deterministic thresholds */
	I915_WRITE(GEN6_RC_CONTROL, 0);

	I915_WRITE(GEN6_RC1_WAKE_RATE_LIMIT, 1000 << 16);
	I915_WRITE(GEN6_RC6_WAKE_RATE_LIMIT, 40 << 16 | 30);
	I915_WRITE(GEN6_RC6pp_WAKE_RATE_LIMIT, 30);
	I915_WRITE(GEN6_RC_EVALUATION_INTERVAL, 125000);
	I915_WRITE(GEN6_RC_IDLE_HYSTERSIS, 25);

	for_each_ring(ring, dev_priv, i)
		I915_WRITE(RING_MAX_IDLE(ring->mmio_base), 10);

	I915_WRITE(GEN6_RC_SLEEP, 0);
	I915_WRITE(GEN6_RC1e_THRESHOLD, 1000);
	if (IS_IVYBRIDGE(dev))
		I915_WRITE(GEN6_RC6_THRESHOLD, 125000);
	else
		I915_WRITE(GEN6_RC6_THRESHOLD, 50000);
	I915_WRITE(GEN6_RC6p_THRESHOLD, 150000);
	I915_WRITE(GEN6_RC6pp_THRESHOLD, 64000); /* unused */

	/* Check if we are enabling RC6 */
	rc6_mode = intel_enable_rc6(dev_priv->dev);
	if (rc6_mode & INTEL_RC6_ENABLE)
		rc6_mask |= GEN6_RC_CTL_RC6_ENABLE;

	/* We don't use those on Haswell */
	if (!IS_HASWELL(dev)) {
		if (rc6_mode & INTEL_RC6p_ENABLE)
			rc6_mask |= GEN6_RC_CTL_RC6p_ENABLE;

		if (rc6_mode & INTEL_RC6pp_ENABLE)
			rc6_mask |= GEN6_RC_CTL_RC6pp_ENABLE;
	}

	intel_print_rc6_info(dev, rc6_mask);

	I915_WRITE(GEN6_RC_CONTROL,
		   rc6_mask |
		   GEN6_RC_CTL_EI_MODE(1) |
		   GEN6_RC_CTL_HW_ENABLE);

	/* Power down if completely idle for over 50ms */
	I915_WRITE(GEN6_RP_DOWN_TIMEOUT, 50000);
	I915_WRITE(GEN6_RP_IDLE_HYSTERSIS, 10);

	ret = sandybridge_pcode_write(dev_priv, GEN6_PCODE_WRITE_MIN_FREQ_TABLE, 0);
	if (ret)
		DRM_DEBUG_DRIVER("Failed to set the min frequency\n");

	ret = sandybridge_pcode_read(dev_priv, GEN6_READ_OC_PARAMS, &pcu_mbox);
	if (!ret && (pcu_mbox & (1<<31))) { /* OC supported */
		DRM_DEBUG_DRIVER("Overclocking supported. Max: %dMHz, Overclock max: %dMHz\n",
				 (dev_priv->rps.max_freq_softlimit & 0xff) * 50,
				 (pcu_mbox & 0xff) * 50);
		dev_priv->rps.max_freq = pcu_mbox & 0xff;
	}

	dev_priv->rps.power = HIGH_POWER; /* force a reset */
	gen6_set_rps(dev_priv->dev, dev_priv->rps.idle_freq);

	rc6vids = 0;
	ret = sandybridge_pcode_read(dev_priv, GEN6_PCODE_READ_RC6VIDS, &rc6vids);
	if (IS_GEN6(dev) && ret) {
		DRM_DEBUG_DRIVER("Couldn't check for BIOS workaround\n");
	} else if (IS_GEN6(dev) && (GEN6_DECODE_RC6_VID(rc6vids & 0xff) < 450)) {
		DRM_DEBUG_DRIVER("You should update your BIOS. Correcting minimum rc6 voltage (%dmV->%dmV)\n",
			  GEN6_DECODE_RC6_VID(rc6vids & 0xff), 450);
		rc6vids &= 0xffff00;
		rc6vids |= GEN6_ENCODE_RC6_VID(450);
		ret = sandybridge_pcode_write(dev_priv, GEN6_PCODE_WRITE_RC6VIDS, rc6vids);
		if (ret)
			DRM_ERROR("Couldn't fix incorrect rc6 voltage\n");
	}

	intel_uncore_forcewake_put(dev_priv, FORCEWAKE_ALL);
}

static void __gen6_update_ring_freq(struct drm_device *dev)
{
	struct drm_i915_private *dev_priv = dev->dev_private;
	int min_freq = 15;
	unsigned int gpu_freq;
	unsigned int max_ia_freq, min_ring_freq;
	unsigned int max_gpu_freq, min_gpu_freq;
	int scaling_factor = 180;
	struct cpufreq_policy *policy;

	WARN_ON(!mutex_is_locked(&dev_priv->rps.hw_lock));

	policy = cpufreq_cpu_get(0);
	if (policy) {
		max_ia_freq = policy->cpuinfo.max_freq;
		cpufreq_cpu_put(policy);
	} else {
		/*
		 * Default to measured freq if none found, PCU will ensure we
		 * don't go over
		 */
		max_ia_freq = tsc_khz;
	}

	/* Convert from kHz to MHz */
	max_ia_freq /= 1000;

	min_ring_freq = I915_READ(DCLK) & 0xf;
	/* convert DDR frequency from units of 266.6MHz to bandwidth */
	min_ring_freq = mult_frac(min_ring_freq, 8, 3);

	if (IS_SKYLAKE(dev)) {
		/* Convert GT frequency to 50 HZ units */
		min_gpu_freq = dev_priv->rps.min_freq / GEN9_FREQ_SCALER;
		max_gpu_freq = dev_priv->rps.max_freq / GEN9_FREQ_SCALER;
	} else {
		min_gpu_freq = dev_priv->rps.min_freq;
		max_gpu_freq = dev_priv->rps.max_freq;
	}

	/*
	 * For each potential GPU frequency, load a ring frequency we'd like
	 * to use for memory access.  We do this by specifying the IA frequency
	 * the PCU should use as a reference to determine the ring frequency.
	 */
	for (gpu_freq = max_gpu_freq; gpu_freq >= min_gpu_freq; gpu_freq--) {
		int diff = max_gpu_freq - gpu_freq;
		unsigned int ia_freq = 0, ring_freq = 0;

		if (IS_SKYLAKE(dev)) {
			/*
			 * ring_freq = 2 * GT. ring_freq is in 100MHz units
			 * No floor required for ring frequency on SKL.
			 */
			ring_freq = gpu_freq;
		} else if (INTEL_INFO(dev)->gen >= 8) {
			/* max(2 * GT, DDR). NB: GT is 50MHz units */
			ring_freq = max(min_ring_freq, gpu_freq);
		} else if (IS_HASWELL(dev)) {
			ring_freq = mult_frac(gpu_freq, 5, 4);
			ring_freq = max(min_ring_freq, ring_freq);
			/* leave ia_freq as the default, chosen by cpufreq */
		} else {
			/* On older processors, there is no separate ring
			 * clock domain, so in order to boost the bandwidth
			 * of the ring, we need to upclock the CPU (ia_freq).
			 *
			 * For GPU frequencies less than 750MHz,
			 * just use the lowest ring freq.
			 */
			if (gpu_freq < min_freq)
				ia_freq = 800;
			else
				ia_freq = max_ia_freq - ((diff * scaling_factor) / 2);
			ia_freq = DIV_ROUND_CLOSEST(ia_freq, 100);
		}

		sandybridge_pcode_write(dev_priv,
					GEN6_PCODE_WRITE_MIN_FREQ_TABLE,
					ia_freq << GEN6_PCODE_FREQ_IA_RATIO_SHIFT |
					ring_freq << GEN6_PCODE_FREQ_RING_RATIO_SHIFT |
					gpu_freq);
	}
}

void gen6_update_ring_freq(struct drm_device *dev)
{
	struct drm_i915_private *dev_priv = dev->dev_private;

	if (!HAS_CORE_RING_FREQ(dev))
		return;

	mutex_lock(&dev_priv->rps.hw_lock);
	__gen6_update_ring_freq(dev);
	mutex_unlock(&dev_priv->rps.hw_lock);
}

static int cherryview_rps_max_freq(struct drm_i915_private *dev_priv)
{
	struct drm_device *dev = dev_priv->dev;
	u32 val, rp0;

	if (dev->pdev->revision >= 0x20) {
		val = vlv_punit_read(dev_priv, FB_GFX_FMAX_AT_VMAX_FUSE);

		switch (INTEL_INFO(dev)->eu_total) {
		case 8:
				/* (2 * 4) config */
				rp0 = (val >> FB_GFX_FMAX_AT_VMAX_2SS4EU_FUSE_SHIFT);
				break;
		case 12:
				/* (2 * 6) config */
				rp0 = (val >> FB_GFX_FMAX_AT_VMAX_2SS6EU_FUSE_SHIFT);
				break;
		case 16:
				/* (2 * 8) config */
		default:
				/* Setting (2 * 8) Min RP0 for any other combination */
				rp0 = (val >> FB_GFX_FMAX_AT_VMAX_2SS8EU_FUSE_SHIFT);
				break;
		}
		rp0 = (rp0 & FB_GFX_FREQ_FUSE_MASK);
	} else {
		/* For pre-production hardware */
		val = vlv_punit_read(dev_priv, PUNIT_GPU_STATUS_REG);
		rp0 = (val >> PUNIT_GPU_STATUS_MAX_FREQ_SHIFT) &
		       PUNIT_GPU_STATUS_MAX_FREQ_MASK;
	}
	return rp0;
}

static int cherryview_rps_rpe_freq(struct drm_i915_private *dev_priv)
{
	u32 val, rpe;

	val = vlv_punit_read(dev_priv, PUNIT_GPU_DUTYCYCLE_REG);
	rpe = (val >> PUNIT_GPU_DUTYCYCLE_RPE_FREQ_SHIFT) & PUNIT_GPU_DUTYCYCLE_RPE_FREQ_MASK;

	return rpe;
}

static int cherryview_rps_guar_freq(struct drm_i915_private *dev_priv)
{
	struct drm_device *dev = dev_priv->dev;
	u32 val, rp1;

	if (dev->pdev->revision >= 0x20) {
		val = vlv_punit_read(dev_priv, FB_GFX_FMAX_AT_VMAX_FUSE);
		rp1 = (val & FB_GFX_FREQ_FUSE_MASK);
	} else {
		/* For pre-production hardware */
		val = vlv_punit_read(dev_priv, PUNIT_REG_GPU_FREQ_STS);
		rp1 = ((val >> PUNIT_GPU_STATUS_MAX_FREQ_SHIFT) &
		       PUNIT_GPU_STATUS_MAX_FREQ_MASK);
	}
	return rp1;
}

static int valleyview_rps_guar_freq(struct drm_i915_private *dev_priv)
{
	u32 val, rp1;

	val = vlv_nc_read(dev_priv, IOSF_NC_FB_GFX_FREQ_FUSE);

	rp1 = (val & FB_GFX_FGUARANTEED_FREQ_FUSE_MASK) >> FB_GFX_FGUARANTEED_FREQ_FUSE_SHIFT;

	return rp1;
}

static int valleyview_rps_max_freq(struct drm_i915_private *dev_priv)
{
	u32 val, rp0;

	val = vlv_nc_read(dev_priv, IOSF_NC_FB_GFX_FREQ_FUSE);

	rp0 = (val & FB_GFX_MAX_FREQ_FUSE_MASK) >> FB_GFX_MAX_FREQ_FUSE_SHIFT;
	/* Clamp to max */
	rp0 = min_t(u32, rp0, 0xea);

	return rp0;
}

static int valleyview_rps_rpe_freq(struct drm_i915_private *dev_priv)
{
	u32 val, rpe;

	val = vlv_nc_read(dev_priv, IOSF_NC_FB_GFX_FMAX_FUSE_LO);
	rpe = (val & FB_FMAX_VMIN_FREQ_LO_MASK) >> FB_FMAX_VMIN_FREQ_LO_SHIFT;
	val = vlv_nc_read(dev_priv, IOSF_NC_FB_GFX_FMAX_FUSE_HI);
	rpe |= (val & FB_FMAX_VMIN_FREQ_HI_MASK) << 5;

	return rpe;
}

static int valleyview_rps_min_freq(struct drm_i915_private *dev_priv)
{
	return vlv_punit_read(dev_priv, PUNIT_REG_GPU_LFM) & 0xff;
}

/* Check that the pctx buffer wasn't move under us. */
static void valleyview_check_pctx(struct drm_i915_private *dev_priv)
{
	unsigned long pctx_addr = I915_READ(VLV_PCBR) & ~4095;

	WARN_ON(pctx_addr != dev_priv->mm.stolen_base +
			     dev_priv->vlv_pctx->stolen->start);
}


/* Check that the pcbr address is not empty. */
static void cherryview_check_pctx(struct drm_i915_private *dev_priv)
{
	unsigned long pctx_addr = I915_READ(VLV_PCBR) & ~4095;

	WARN_ON((pctx_addr >> VLV_PCBR_ADDR_SHIFT) == 0);
}

static void cherryview_setup_pctx(struct drm_device *dev)
{
	struct drm_i915_private *dev_priv = dev->dev_private;
	unsigned long pctx_paddr, paddr;
	struct i915_gtt *gtt = &dev_priv->gtt;
	u32 pcbr;
	int pctx_size = 32*1024;

	WARN_ON(!mutex_is_locked(&dev->struct_mutex));

	pcbr = I915_READ(VLV_PCBR);
	if ((pcbr >> VLV_PCBR_ADDR_SHIFT) == 0) {
		DRM_DEBUG_DRIVER("BIOS didn't set up PCBR, fixing up\n");
		paddr = (dev_priv->mm.stolen_base +
			 (gtt->stolen_size - pctx_size));

		pctx_paddr = (paddr & (~4095));
		I915_WRITE(VLV_PCBR, pctx_paddr);
	}

	DRM_DEBUG_DRIVER("PCBR: 0x%08x\n", I915_READ(VLV_PCBR));
}

static void valleyview_setup_pctx(struct drm_device *dev)
{
	struct drm_i915_private *dev_priv = dev->dev_private;
	struct drm_i915_gem_object *pctx;
	unsigned long pctx_paddr;
	u32 pcbr;
	int pctx_size = 24*1024;

	WARN_ON(!mutex_is_locked(&dev->struct_mutex));

	pcbr = I915_READ(VLV_PCBR);
	if (pcbr) {
		/* BIOS set it up already, grab the pre-alloc'd space */
		int pcbr_offset;

		pcbr_offset = (pcbr & (~4095)) - dev_priv->mm.stolen_base;
		pctx = i915_gem_object_create_stolen_for_preallocated(dev_priv->dev,
								      pcbr_offset,
								      I915_GTT_OFFSET_NONE,
								      pctx_size);
		goto out;
	}

	DRM_DEBUG_DRIVER("BIOS didn't set up PCBR, fixing up\n");

	/*
	 * From the Gunit register HAS:
	 * The Gfx driver is expected to program this register and ensure
	 * proper allocation within Gfx stolen memory.  For example, this
	 * register should be programmed such than the PCBR range does not
	 * overlap with other ranges, such as the frame buffer, protected
	 * memory, or any other relevant ranges.
	 */
	pctx = i915_gem_object_create_stolen(dev, pctx_size);
	if (!pctx) {
		DRM_DEBUG("not enough stolen space for PCTX, disabling\n");
		return;
	}

	pctx_paddr = dev_priv->mm.stolen_base + pctx->stolen->start;
	I915_WRITE(VLV_PCBR, pctx_paddr);

out:
	DRM_DEBUG_DRIVER("PCBR: 0x%08x\n", I915_READ(VLV_PCBR));
	dev_priv->vlv_pctx = pctx;
}

static void valleyview_cleanup_pctx(struct drm_device *dev)
{
	struct drm_i915_private *dev_priv = dev->dev_private;

	if (WARN_ON(!dev_priv->vlv_pctx))
		return;

	drm_gem_object_unreference(&dev_priv->vlv_pctx->base);
	dev_priv->vlv_pctx = NULL;
}

static void valleyview_init_gt_powersave(struct drm_device *dev)
{
	struct drm_i915_private *dev_priv = dev->dev_private;
	u32 val;

	valleyview_setup_pctx(dev);

	mutex_lock(&dev_priv->rps.hw_lock);

	val = vlv_punit_read(dev_priv, PUNIT_REG_GPU_FREQ_STS);
	switch ((val >> 6) & 3) {
	case 0:
	case 1:
		dev_priv->mem_freq = 800;
		break;
	case 2:
		dev_priv->mem_freq = 1066;
		break;
	case 3:
		dev_priv->mem_freq = 1333;
		break;
	}
	DRM_DEBUG_DRIVER("DDR speed: %d MHz\n", dev_priv->mem_freq);

	dev_priv->rps.max_freq = valleyview_rps_max_freq(dev_priv);
	dev_priv->rps.rp0_freq = dev_priv->rps.max_freq;
	DRM_DEBUG_DRIVER("max GPU freq: %d MHz (%u)\n",
			 intel_gpu_freq(dev_priv, dev_priv->rps.max_freq),
			 dev_priv->rps.max_freq);

	dev_priv->rps.efficient_freq = valleyview_rps_rpe_freq(dev_priv);
	DRM_DEBUG_DRIVER("RPe GPU freq: %d MHz (%u)\n",
			 intel_gpu_freq(dev_priv, dev_priv->rps.efficient_freq),
			 dev_priv->rps.efficient_freq);

	dev_priv->rps.rp1_freq = valleyview_rps_guar_freq(dev_priv);
	DRM_DEBUG_DRIVER("RP1(Guar Freq) GPU freq: %d MHz (%u)\n",
			 intel_gpu_freq(dev_priv, dev_priv->rps.rp1_freq),
			 dev_priv->rps.rp1_freq);

	dev_priv->rps.min_freq = valleyview_rps_min_freq(dev_priv);
	DRM_DEBUG_DRIVER("min GPU freq: %d MHz (%u)\n",
			 intel_gpu_freq(dev_priv, dev_priv->rps.min_freq),
			 dev_priv->rps.min_freq);

	dev_priv->rps.idle_freq = dev_priv->rps.min_freq;

	/* Preserve min/max settings in case of re-init */
	if (dev_priv->rps.max_freq_softlimit == 0)
		dev_priv->rps.max_freq_softlimit = dev_priv->rps.max_freq;

	if (dev_priv->rps.min_freq_softlimit == 0)
		dev_priv->rps.min_freq_softlimit = dev_priv->rps.min_freq;

	mutex_unlock(&dev_priv->rps.hw_lock);
}

static void cherryview_init_gt_powersave(struct drm_device *dev)
{
	struct drm_i915_private *dev_priv = dev->dev_private;
	u32 val;

	cherryview_setup_pctx(dev);

	mutex_lock(&dev_priv->rps.hw_lock);

	mutex_lock(&dev_priv->sb_lock);
	val = vlv_cck_read(dev_priv, CCK_FUSE_REG);
	mutex_unlock(&dev_priv->sb_lock);

	switch ((val >> 2) & 0x7) {
	case 0:
	case 1:
		dev_priv->rps.cz_freq = 200;
		dev_priv->mem_freq = 1600;
		break;
	case 2:
		dev_priv->rps.cz_freq = 267;
		dev_priv->mem_freq = 1600;
		break;
	case 3:
		dev_priv->rps.cz_freq = 333;
		dev_priv->mem_freq = 2000;
		break;
	case 4:
		dev_priv->rps.cz_freq = 320;
		dev_priv->mem_freq = 1600;
		break;
	case 5:
		dev_priv->rps.cz_freq = 400;
		dev_priv->mem_freq = 1600;
		break;
	}
	DRM_DEBUG_DRIVER("DDR speed: %d MHz\n", dev_priv->mem_freq);

	dev_priv->rps.max_freq = cherryview_rps_max_freq(dev_priv);
	dev_priv->rps.rp0_freq = dev_priv->rps.max_freq;
	DRM_DEBUG_DRIVER("max GPU freq: %d MHz (%u)\n",
			 intel_gpu_freq(dev_priv, dev_priv->rps.max_freq),
			 dev_priv->rps.max_freq);

	dev_priv->rps.efficient_freq = cherryview_rps_rpe_freq(dev_priv);
	DRM_DEBUG_DRIVER("RPe GPU freq: %d MHz (%u)\n",
			 intel_gpu_freq(dev_priv, dev_priv->rps.efficient_freq),
			 dev_priv->rps.efficient_freq);

	dev_priv->rps.rp1_freq = cherryview_rps_guar_freq(dev_priv);
	DRM_DEBUG_DRIVER("RP1(Guar) GPU freq: %d MHz (%u)\n",
			 intel_gpu_freq(dev_priv, dev_priv->rps.rp1_freq),
			 dev_priv->rps.rp1_freq);

	/* PUnit validated range is only [RPe, RP0] */
	dev_priv->rps.min_freq = dev_priv->rps.efficient_freq;
	DRM_DEBUG_DRIVER("min GPU freq: %d MHz (%u)\n",
			 intel_gpu_freq(dev_priv, dev_priv->rps.min_freq),
			 dev_priv->rps.min_freq);

	WARN_ONCE((dev_priv->rps.max_freq |
		   dev_priv->rps.efficient_freq |
		   dev_priv->rps.rp1_freq |
		   dev_priv->rps.min_freq) & 1,
		  "Odd GPU freq values\n");

	dev_priv->rps.idle_freq = dev_priv->rps.min_freq;

	/* Preserve min/max settings in case of re-init */
	if (dev_priv->rps.max_freq_softlimit == 0)
		dev_priv->rps.max_freq_softlimit = dev_priv->rps.max_freq;

	if (dev_priv->rps.min_freq_softlimit == 0)
		dev_priv->rps.min_freq_softlimit = dev_priv->rps.min_freq;

	mutex_unlock(&dev_priv->rps.hw_lock);
}

static void valleyview_cleanup_gt_powersave(struct drm_device *dev)
{
	valleyview_cleanup_pctx(dev);
}

static void cherryview_enable_rps(struct drm_device *dev)
{
	struct drm_i915_private *dev_priv = dev->dev_private;
	struct intel_engine_cs *ring;
	u32 gtfifodbg, val, rc6_mode = 0, pcbr;
	int i;

	WARN_ON(!mutex_is_locked(&dev_priv->rps.hw_lock));

	gtfifodbg = I915_READ(GTFIFODBG);
	if (gtfifodbg) {
		DRM_DEBUG_DRIVER("GT fifo had a previous error %x\n",
				 gtfifodbg);
		I915_WRITE(GTFIFODBG, gtfifodbg);
	}

	cherryview_check_pctx(dev_priv);

	/* 1a & 1b: Get forcewake during program sequence. Although the driver
	 * hasn't enabled a state yet where we need forcewake, BIOS may have.*/
	intel_uncore_forcewake_get(dev_priv, FORCEWAKE_ALL);

	/*  Disable RC states. */
	I915_WRITE(GEN6_RC_CONTROL, 0);

	/* 2a: Program RC6 thresholds.*/
	I915_WRITE(GEN6_RC6_WAKE_RATE_LIMIT, 40 << 16);
	I915_WRITE(GEN6_RC_EVALUATION_INTERVAL, 125000); /* 12500 * 1280ns */
	I915_WRITE(GEN6_RC_IDLE_HYSTERSIS, 25); /* 25 * 1280ns */

	for_each_ring(ring, dev_priv, i)
		I915_WRITE(RING_MAX_IDLE(ring->mmio_base), 10);
	I915_WRITE(GEN6_RC_SLEEP, 0);

	/* TO threshold set to 500 us ( 0x186 * 1.28 us) */
	I915_WRITE(GEN6_RC6_THRESHOLD, 0x186);

	/* allows RC6 residency counter to work */
	I915_WRITE(VLV_COUNTER_CONTROL,
		   _MASKED_BIT_ENABLE(VLV_COUNT_RANGE_HIGH |
				      VLV_MEDIA_RC6_COUNT_EN |
				      VLV_RENDER_RC6_COUNT_EN));

	/* For now we assume BIOS is allocating and populating the PCBR  */
	pcbr = I915_READ(VLV_PCBR);

	/* 3: Enable RC6 */
	if ((intel_enable_rc6(dev) & INTEL_RC6_ENABLE) &&
						(pcbr >> VLV_PCBR_ADDR_SHIFT))
		rc6_mode = GEN7_RC_CTL_TO_MODE;

	I915_WRITE(GEN6_RC_CONTROL, rc6_mode);

	/* 4 Program defaults and thresholds for RPS*/
	I915_WRITE(GEN6_RP_DOWN_TIMEOUT, 1000000);
	I915_WRITE(GEN6_RP_UP_THRESHOLD, 59400);
	I915_WRITE(GEN6_RP_DOWN_THRESHOLD, 245000);
	I915_WRITE(GEN6_RP_UP_EI, 66000);
	I915_WRITE(GEN6_RP_DOWN_EI, 350000);

	I915_WRITE(GEN6_RP_IDLE_HYSTERSIS, 10);

	/* 5: Enable RPS */
	I915_WRITE(GEN6_RP_CONTROL,
		   GEN6_RP_MEDIA_HW_NORMAL_MODE |
		   GEN6_RP_MEDIA_IS_GFX |
		   GEN6_RP_ENABLE |
		   GEN6_RP_UP_BUSY_AVG |
		   GEN6_RP_DOWN_IDLE_AVG);

	/* Setting Fixed Bias */
	val = VLV_OVERRIDE_EN |
		  VLV_SOC_TDP_EN |
		  CHV_BIAS_CPU_50_SOC_50;
	vlv_punit_write(dev_priv, VLV_TURBO_SOC_OVERRIDE, val);

	val = vlv_punit_read(dev_priv, PUNIT_REG_GPU_FREQ_STS);

	/* RPS code assumes GPLL is used */
	WARN_ONCE((val & GPLLENABLE) == 0, "GPLL not enabled\n");

	DRM_DEBUG_DRIVER("GPLL enabled? %s\n", yesno(val & GPLLENABLE));
	DRM_DEBUG_DRIVER("GPU status: 0x%08x\n", val);

	dev_priv->rps.cur_freq = (val >> 8) & 0xff;
	DRM_DEBUG_DRIVER("current GPU freq: %d MHz (%u)\n",
			 intel_gpu_freq(dev_priv, dev_priv->rps.cur_freq),
			 dev_priv->rps.cur_freq);

	DRM_DEBUG_DRIVER("setting GPU freq to %d MHz (%u)\n",
			 intel_gpu_freq(dev_priv, dev_priv->rps.efficient_freq),
			 dev_priv->rps.efficient_freq);

	valleyview_set_rps(dev_priv->dev, dev_priv->rps.efficient_freq);

	intel_uncore_forcewake_put(dev_priv, FORCEWAKE_ALL);
}

static void valleyview_enable_rps(struct drm_device *dev)
{
	struct drm_i915_private *dev_priv = dev->dev_private;
	struct intel_engine_cs *ring;
	u32 gtfifodbg, val, rc6_mode = 0;
	int i;

	WARN_ON(!mutex_is_locked(&dev_priv->rps.hw_lock));

	valleyview_check_pctx(dev_priv);

	if ((gtfifodbg = I915_READ(GTFIFODBG))) {
		DRM_DEBUG_DRIVER("GT fifo had a previous error %x\n",
				 gtfifodbg);
		I915_WRITE(GTFIFODBG, gtfifodbg);
	}

	/* If VLV, Forcewake all wells, else re-direct to regular path */
	intel_uncore_forcewake_get(dev_priv, FORCEWAKE_ALL);

	/*  Disable RC states. */
	I915_WRITE(GEN6_RC_CONTROL, 0);

	I915_WRITE(GEN6_RP_DOWN_TIMEOUT, 1000000);
	I915_WRITE(GEN6_RP_UP_THRESHOLD, 59400);
	I915_WRITE(GEN6_RP_DOWN_THRESHOLD, 245000);
	I915_WRITE(GEN6_RP_UP_EI, 66000);
	I915_WRITE(GEN6_RP_DOWN_EI, 350000);

	I915_WRITE(GEN6_RP_IDLE_HYSTERSIS, 10);

	I915_WRITE(GEN6_RP_CONTROL,
		   GEN6_RP_MEDIA_TURBO |
		   GEN6_RP_MEDIA_HW_NORMAL_MODE |
		   GEN6_RP_MEDIA_IS_GFX |
		   GEN6_RP_ENABLE |
		   GEN6_RP_UP_BUSY_AVG |
		   GEN6_RP_DOWN_IDLE_CONT);

	I915_WRITE(GEN6_RC6_WAKE_RATE_LIMIT, 0x00280000);
	I915_WRITE(GEN6_RC_EVALUATION_INTERVAL, 125000);
	I915_WRITE(GEN6_RC_IDLE_HYSTERSIS, 25);

	for_each_ring(ring, dev_priv, i)
		I915_WRITE(RING_MAX_IDLE(ring->mmio_base), 10);

	I915_WRITE(GEN6_RC6_THRESHOLD, 0x557);

	/* allows RC6 residency counter to work */
	I915_WRITE(VLV_COUNTER_CONTROL,
		   _MASKED_BIT_ENABLE(VLV_MEDIA_RC0_COUNT_EN |
				      VLV_RENDER_RC0_COUNT_EN |
				      VLV_MEDIA_RC6_COUNT_EN |
				      VLV_RENDER_RC6_COUNT_EN));

	if (intel_enable_rc6(dev) & INTEL_RC6_ENABLE)
		rc6_mode = GEN7_RC_CTL_TO_MODE | VLV_RC_CTL_CTX_RST_PARALLEL;

	intel_print_rc6_info(dev, rc6_mode);

	I915_WRITE(GEN6_RC_CONTROL, rc6_mode);

	/* Setting Fixed Bias */
	val = VLV_OVERRIDE_EN |
		  VLV_SOC_TDP_EN |
		  VLV_BIAS_CPU_125_SOC_875;
	vlv_punit_write(dev_priv, VLV_TURBO_SOC_OVERRIDE, val);

	val = vlv_punit_read(dev_priv, PUNIT_REG_GPU_FREQ_STS);

	/* RPS code assumes GPLL is used */
	WARN_ONCE((val & GPLLENABLE) == 0, "GPLL not enabled\n");

	DRM_DEBUG_DRIVER("GPLL enabled? %s\n", yesno(val & GPLLENABLE));
	DRM_DEBUG_DRIVER("GPU status: 0x%08x\n", val);

	dev_priv->rps.cur_freq = (val >> 8) & 0xff;
	DRM_DEBUG_DRIVER("current GPU freq: %d MHz (%u)\n",
			 intel_gpu_freq(dev_priv, dev_priv->rps.cur_freq),
			 dev_priv->rps.cur_freq);

	DRM_DEBUG_DRIVER("setting GPU freq to %d MHz (%u)\n",
			 intel_gpu_freq(dev_priv, dev_priv->rps.efficient_freq),
			 dev_priv->rps.efficient_freq);

	valleyview_set_rps(dev_priv->dev, dev_priv->rps.efficient_freq);

	intel_uncore_forcewake_put(dev_priv, FORCEWAKE_ALL);
}

static unsigned long intel_pxfreq(u32 vidfreq)
{
	unsigned long freq;
	int div = (vidfreq & 0x3f0000) >> 16;
	int post = (vidfreq & 0x3000) >> 12;
	int pre = (vidfreq & 0x7);

	if (!pre)
		return 0;

	freq = ((div * 133333) / ((1<<post) * pre));

	return freq;
}

static const struct cparams {
	u16 i;
	u16 t;
	u16 m;
	u16 c;
} cparams[] = {
	{ 1, 1333, 301, 28664 },
	{ 1, 1066, 294, 24460 },
	{ 1, 800, 294, 25192 },
	{ 0, 1333, 276, 27605 },
	{ 0, 1066, 276, 27605 },
	{ 0, 800, 231, 23784 },
};

static unsigned long __i915_chipset_val(struct drm_i915_private *dev_priv)
{
	u64 total_count, diff, ret;
	u32 count1, count2, count3, m = 0, c = 0;
	unsigned long now = jiffies_to_msecs(jiffies), diff1;
	int i;

	assert_spin_locked(&mchdev_lock);

	diff1 = now - dev_priv->ips.last_time1;

	/* Prevent division-by-zero if we are asking too fast.
	 * Also, we don't get interesting results if we are polling
	 * faster than once in 10ms, so just return the saved value
	 * in such cases.
	 */
	if (diff1 <= 10)
		return dev_priv->ips.chipset_power;

	count1 = I915_READ(DMIEC);
	count2 = I915_READ(DDREC);
	count3 = I915_READ(CSIEC);

	total_count = count1 + count2 + count3;

	/* FIXME: handle per-counter overflow */
	if (total_count < dev_priv->ips.last_count1) {
		diff = ~0UL - dev_priv->ips.last_count1;
		diff += total_count;
	} else {
		diff = total_count - dev_priv->ips.last_count1;
	}

	for (i = 0; i < ARRAY_SIZE(cparams); i++) {
		if (cparams[i].i == dev_priv->ips.c_m &&
		    cparams[i].t == dev_priv->ips.r_t) {
			m = cparams[i].m;
			c = cparams[i].c;
			break;
		}
	}

	diff = div_u64(diff, diff1);
	ret = ((m * diff) + c);
	ret = div_u64(ret, 10);

	dev_priv->ips.last_count1 = total_count;
	dev_priv->ips.last_time1 = now;

	dev_priv->ips.chipset_power = ret;

	return ret;
}

unsigned long i915_chipset_val(struct drm_i915_private *dev_priv)
{
	struct drm_device *dev = dev_priv->dev;
	unsigned long val;

	if (INTEL_INFO(dev)->gen != 5)
		return 0;

	spin_lock_irq(&mchdev_lock);

	val = __i915_chipset_val(dev_priv);

	spin_unlock_irq(&mchdev_lock);

	return val;
}

unsigned long i915_mch_val(struct drm_i915_private *dev_priv)
{
	unsigned long m, x, b;
	u32 tsfs;

	tsfs = I915_READ(TSFS);

	m = ((tsfs & TSFS_SLOPE_MASK) >> TSFS_SLOPE_SHIFT);
	x = I915_READ8(TR1);

	b = tsfs & TSFS_INTR_MASK;

	return ((m * x) / 127) - b;
}

static int _pxvid_to_vd(u8 pxvid)
{
	if (pxvid == 0)
		return 0;

	if (pxvid >= 8 && pxvid < 31)
		pxvid = 31;

	return (pxvid + 2) * 125;
}

static u32 pvid_to_extvid(struct drm_i915_private *dev_priv, u8 pxvid)
{
	struct drm_device *dev = dev_priv->dev;
	const int vd = _pxvid_to_vd(pxvid);
	const int vm = vd - 1125;

	if (INTEL_INFO(dev)->is_mobile)
		return vm > 0 ? vm : 0;

	return vd;
}

static void __i915_update_gfx_val(struct drm_i915_private *dev_priv)
{
	u64 now, diff, diffms;
	u32 count;

	assert_spin_locked(&mchdev_lock);

	now = ktime_get_raw_ns();
	diffms = now - dev_priv->ips.last_time2;
	do_div(diffms, NSEC_PER_MSEC);

	/* Don't divide by 0 */
	if (!diffms)
		return;

	count = I915_READ(GFXEC);

	if (count < dev_priv->ips.last_count2) {
		diff = ~0UL - dev_priv->ips.last_count2;
		diff += count;
	} else {
		diff = count - dev_priv->ips.last_count2;
	}

	dev_priv->ips.last_count2 = count;
	dev_priv->ips.last_time2 = now;

	/* More magic constants... */
	diff = diff * 1181;
	diff = div_u64(diff, diffms * 10);
	dev_priv->ips.gfx_power = diff;
}

void i915_update_gfx_val(struct drm_i915_private *dev_priv)
{
	struct drm_device *dev = dev_priv->dev;

	if (INTEL_INFO(dev)->gen != 5)
		return;

	spin_lock_irq(&mchdev_lock);

	__i915_update_gfx_val(dev_priv);

	spin_unlock_irq(&mchdev_lock);
}

static unsigned long __i915_gfx_val(struct drm_i915_private *dev_priv)
{
	unsigned long t, corr, state1, corr2, state2;
	u32 pxvid, ext_v;

	assert_spin_locked(&mchdev_lock);

	pxvid = I915_READ(PXVFREQ(dev_priv->rps.cur_freq));
	pxvid = (pxvid >> 24) & 0x7f;
	ext_v = pvid_to_extvid(dev_priv, pxvid);

	state1 = ext_v;

	t = i915_mch_val(dev_priv);

	/* Revel in the empirically derived constants */

	/* Correction factor in 1/100000 units */
	if (t > 80)
		corr = ((t * 2349) + 135940);
	else if (t >= 50)
		corr = ((t * 964) + 29317);
	else /* < 50 */
		corr = ((t * 301) + 1004);

	corr = corr * ((150142 * state1) / 10000 - 78642);
	corr /= 100000;
	corr2 = (corr * dev_priv->ips.corr);

	state2 = (corr2 * state1) / 10000;
	state2 /= 100; /* convert to mW */

	__i915_update_gfx_val(dev_priv);

	return dev_priv->ips.gfx_power + state2;
}

unsigned long i915_gfx_val(struct drm_i915_private *dev_priv)
{
	struct drm_device *dev = dev_priv->dev;
	unsigned long val;

	if (INTEL_INFO(dev)->gen != 5)
		return 0;

	spin_lock_irq(&mchdev_lock);

	val = __i915_gfx_val(dev_priv);

	spin_unlock_irq(&mchdev_lock);

	return val;
}

/**
 * i915_read_mch_val - return value for IPS use
 *
 * Calculate and return a value for the IPS driver to use when deciding whether
 * we have thermal and power headroom to increase CPU or GPU power budget.
 */
unsigned long i915_read_mch_val(void)
{
	struct drm_i915_private *dev_priv;
	unsigned long chipset_val, graphics_val, ret = 0;

	spin_lock_irq(&mchdev_lock);
	if (!i915_mch_dev)
		goto out_unlock;
	dev_priv = i915_mch_dev;

	chipset_val = __i915_chipset_val(dev_priv);
	graphics_val = __i915_gfx_val(dev_priv);

	ret = chipset_val + graphics_val;

out_unlock:
	spin_unlock_irq(&mchdev_lock);

	return ret;
}
EXPORT_SYMBOL_GPL(i915_read_mch_val);

/**
 * i915_gpu_raise - raise GPU frequency limit
 *
 * Raise the limit; IPS indicates we have thermal headroom.
 */
bool i915_gpu_raise(void)
{
	struct drm_i915_private *dev_priv;
	bool ret = true;

	spin_lock_irq(&mchdev_lock);
	if (!i915_mch_dev) {
		ret = false;
		goto out_unlock;
	}
	dev_priv = i915_mch_dev;

	if (dev_priv->ips.max_delay > dev_priv->ips.fmax)
		dev_priv->ips.max_delay--;

out_unlock:
	spin_unlock_irq(&mchdev_lock);

	return ret;
}
EXPORT_SYMBOL_GPL(i915_gpu_raise);

/**
 * i915_gpu_lower - lower GPU frequency limit
 *
 * IPS indicates we're close to a thermal limit, so throttle back the GPU
 * frequency maximum.
 */
bool i915_gpu_lower(void)
{
	struct drm_i915_private *dev_priv;
	bool ret = true;

	spin_lock_irq(&mchdev_lock);
	if (!i915_mch_dev) {
		ret = false;
		goto out_unlock;
	}
	dev_priv = i915_mch_dev;

	if (dev_priv->ips.max_delay < dev_priv->ips.min_delay)
		dev_priv->ips.max_delay++;

out_unlock:
	spin_unlock_irq(&mchdev_lock);

	return ret;
}
EXPORT_SYMBOL_GPL(i915_gpu_lower);

/**
 * i915_gpu_busy - indicate GPU business to IPS
 *
 * Tell the IPS driver whether or not the GPU is busy.
 */
bool i915_gpu_busy(void)
{
	struct drm_i915_private *dev_priv;
	struct intel_engine_cs *ring;
	bool ret = false;
	int i;

	spin_lock_irq(&mchdev_lock);
	if (!i915_mch_dev)
		goto out_unlock;
	dev_priv = i915_mch_dev;

	for_each_ring(ring, dev_priv, i)
		ret |= !list_empty(&ring->request_list);

out_unlock:
	spin_unlock_irq(&mchdev_lock);

	return ret;
}
EXPORT_SYMBOL_GPL(i915_gpu_busy);

/**
 * i915_gpu_turbo_disable - disable graphics turbo
 *
 * Disable graphics turbo by resetting the max frequency and setting the
 * current frequency to the default.
 */
bool i915_gpu_turbo_disable(void)
{
	struct drm_i915_private *dev_priv;
	bool ret = true;

	spin_lock_irq(&mchdev_lock);
	if (!i915_mch_dev) {
		ret = false;
		goto out_unlock;
	}
	dev_priv = i915_mch_dev;

	dev_priv->ips.max_delay = dev_priv->ips.fstart;

	if (!ironlake_set_drps(dev_priv->dev, dev_priv->ips.fstart))
		ret = false;

out_unlock:
	spin_unlock_irq(&mchdev_lock);

	return ret;
}
EXPORT_SYMBOL_GPL(i915_gpu_turbo_disable);

/**
 * Tells the intel_ips driver that the i915 driver is now loaded, if
 * IPS got loaded first.
 *
 * This awkward dance is so that neither module has to depend on the
 * other in order for IPS to do the appropriate communication of
 * GPU turbo limits to i915.
 */
static void
ips_ping_for_i915_load(void)
{
	void (*link)(void);

	link = symbol_get(ips_link_to_i915_driver);
	if (link) {
		link();
		symbol_put(ips_link_to_i915_driver);
	}
}

void intel_gpu_ips_init(struct drm_i915_private *dev_priv)
{
	/* We only register the i915 ips part with intel-ips once everything is
	 * set up, to avoid intel-ips sneaking in and reading bogus values. */
	spin_lock_irq(&mchdev_lock);
	i915_mch_dev = dev_priv;
	spin_unlock_irq(&mchdev_lock);

	ips_ping_for_i915_load();
}

void intel_gpu_ips_teardown(void)
{
	spin_lock_irq(&mchdev_lock);
	i915_mch_dev = NULL;
	spin_unlock_irq(&mchdev_lock);
}

static void intel_init_emon(struct drm_device *dev)
{
	struct drm_i915_private *dev_priv = dev->dev_private;
	u32 lcfuse;
	u8 pxw[16];
	int i;

	/* Disable to program */
	I915_WRITE(ECR, 0);
	POSTING_READ(ECR);

	/* Program energy weights for various events */
	I915_WRITE(SDEW, 0x15040d00);
	I915_WRITE(CSIEW0, 0x007f0000);
	I915_WRITE(CSIEW1, 0x1e220004);
	I915_WRITE(CSIEW2, 0x04000004);

	for (i = 0; i < 5; i++)
		I915_WRITE(PEW(i), 0);
	for (i = 0; i < 3; i++)
		I915_WRITE(DEW(i), 0);

	/* Program P-state weights to account for frequency power adjustment */
	for (i = 0; i < 16; i++) {
		u32 pxvidfreq = I915_READ(PXVFREQ(i));
		unsigned long freq = intel_pxfreq(pxvidfreq);
		unsigned long vid = (pxvidfreq & PXVFREQ_PX_MASK) >>
			PXVFREQ_PX_SHIFT;
		unsigned long val;

		val = vid * vid;
		val *= (freq / 1000);
		val *= 255;
		val /= (127*127*900);
		if (val > 0xff)
			DRM_ERROR("bad pxval: %ld\n", val);
		pxw[i] = val;
	}
	/* Render standby states get 0 weight */
	pxw[14] = 0;
	pxw[15] = 0;

	for (i = 0; i < 4; i++) {
		u32 val = (pxw[i*4] << 24) | (pxw[(i*4)+1] << 16) |
			(pxw[(i*4)+2] << 8) | (pxw[(i*4)+3]);
		I915_WRITE(PXW(i), val);
	}

	/* Adjust magic regs to magic values (more experimental results) */
	I915_WRITE(OGW0, 0);
	I915_WRITE(OGW1, 0);
	I915_WRITE(EG0, 0x00007f00);
	I915_WRITE(EG1, 0x0000000e);
	I915_WRITE(EG2, 0x000e0000);
	I915_WRITE(EG3, 0x68000300);
	I915_WRITE(EG4, 0x42000000);
	I915_WRITE(EG5, 0x00140031);
	I915_WRITE(EG6, 0);
	I915_WRITE(EG7, 0);

	for (i = 0; i < 8; i++)
		I915_WRITE(PXWL(i), 0);

	/* Enable PMON + select events */
	I915_WRITE(ECR, 0x80000019);

	lcfuse = I915_READ(LCFUSE02);

	dev_priv->ips.corr = (lcfuse & LCFUSE_HIV_MASK);
}

void intel_init_gt_powersave(struct drm_device *dev)
{
	i915.enable_rc6 = sanitize_rc6_option(dev, i915.enable_rc6);

	if (IS_CHERRYVIEW(dev))
		cherryview_init_gt_powersave(dev);
	else if (IS_VALLEYVIEW(dev))
		valleyview_init_gt_powersave(dev);
}

void intel_cleanup_gt_powersave(struct drm_device *dev)
{
	if (IS_CHERRYVIEW(dev))
		return;
	else if (IS_VALLEYVIEW(dev))
		valleyview_cleanup_gt_powersave(dev);
}

static void gen6_suspend_rps(struct drm_device *dev)
{
	struct drm_i915_private *dev_priv = dev->dev_private;

	flush_delayed_work(&dev_priv->rps.delayed_resume_work);

	gen6_disable_rps_interrupts(dev);
}

/**
 * intel_suspend_gt_powersave - suspend PM work and helper threads
 * @dev: drm device
 *
 * We don't want to disable RC6 or other features here, we just want
 * to make sure any work we've queued has finished and won't bother
 * us while we're suspended.
 */
void intel_suspend_gt_powersave(struct drm_device *dev)
{
	struct drm_i915_private *dev_priv = dev->dev_private;

	if (INTEL_INFO(dev)->gen < 6)
		return;

	gen6_suspend_rps(dev);

	/* Force GPU to min freq during suspend */
	gen6_rps_idle(dev_priv);
}

void intel_disable_gt_powersave(struct drm_device *dev)
{
	struct drm_i915_private *dev_priv = dev->dev_private;

	if (IS_IRONLAKE_M(dev)) {
		ironlake_disable_drps(dev);
	} else if (INTEL_INFO(dev)->gen >= 6) {
		intel_suspend_gt_powersave(dev);

		mutex_lock(&dev_priv->rps.hw_lock);
		if (INTEL_INFO(dev)->gen >= 9)
			gen9_disable_rps(dev);
		else if (IS_CHERRYVIEW(dev))
			cherryview_disable_rps(dev);
		else if (IS_VALLEYVIEW(dev))
			valleyview_disable_rps(dev);
		else
			gen6_disable_rps(dev);

		dev_priv->rps.enabled = false;
		mutex_unlock(&dev_priv->rps.hw_lock);
	}
}

static void intel_gen6_powersave_work(struct work_struct *work)
{
	struct drm_i915_private *dev_priv =
		container_of(work, struct drm_i915_private,
			     rps.delayed_resume_work.work);
	struct drm_device *dev = dev_priv->dev;

	mutex_lock(&dev_priv->rps.hw_lock);

	gen6_reset_rps_interrupts(dev);

	if (IS_CHERRYVIEW(dev)) {
		cherryview_enable_rps(dev);
	} else if (IS_VALLEYVIEW(dev)) {
		valleyview_enable_rps(dev);
	} else if (INTEL_INFO(dev)->gen >= 9) {
		gen9_enable_rc6(dev);
		gen9_enable_rps(dev);
		if (IS_SKYLAKE(dev))
			__gen6_update_ring_freq(dev);
	} else if (IS_BROADWELL(dev)) {
		gen8_enable_rps(dev);
		__gen6_update_ring_freq(dev);
	} else {
		gen6_enable_rps(dev);
		__gen6_update_ring_freq(dev);
	}

	WARN_ON(dev_priv->rps.max_freq < dev_priv->rps.min_freq);
	WARN_ON(dev_priv->rps.idle_freq > dev_priv->rps.max_freq);

	WARN_ON(dev_priv->rps.efficient_freq < dev_priv->rps.min_freq);
	WARN_ON(dev_priv->rps.efficient_freq > dev_priv->rps.max_freq);

	dev_priv->rps.enabled = true;

	gen6_enable_rps_interrupts(dev);

	mutex_unlock(&dev_priv->rps.hw_lock);

	intel_runtime_pm_put(dev_priv);
}

void intel_enable_gt_powersave(struct drm_device *dev)
{
	struct drm_i915_private *dev_priv = dev->dev_private;

	/* Powersaving is controlled by the host when inside a VM */
	if (intel_vgpu_active(dev))
		return;

	if (IS_IRONLAKE_M(dev)) {
		mutex_lock(&dev->struct_mutex);
		ironlake_enable_drps(dev);
		intel_init_emon(dev);
		mutex_unlock(&dev->struct_mutex);
	} else if (INTEL_INFO(dev)->gen >= 6) {
		/*
		 * PCU communication is slow and this doesn't need to be
		 * done at any specific time, so do this out of our fast path
		 * to make resume and init faster.
		 *
		 * We depend on the HW RC6 power context save/restore
		 * mechanism when entering D3 through runtime PM suspend. So
		 * disable RPM until RPS/RC6 is properly setup. We can only
		 * get here via the driver load/system resume/runtime resume
		 * paths, so the _noresume version is enough (and in case of
		 * runtime resume it's necessary).
		 */
		if (schedule_delayed_work(&dev_priv->rps.delayed_resume_work,
					   round_jiffies_up_relative(HZ)))
			intel_runtime_pm_get_noresume(dev_priv);
	}
}

void intel_reset_gt_powersave(struct drm_device *dev)
{
	struct drm_i915_private *dev_priv = dev->dev_private;

	if (INTEL_INFO(dev)->gen < 6)
		return;

	gen6_suspend_rps(dev);
	dev_priv->rps.enabled = false;
}

static void ibx_init_clock_gating(struct drm_device *dev)
{
	struct drm_i915_private *dev_priv = dev->dev_private;

	/*
	 * On Ibex Peak and Cougar Point, we need to disable clock
	 * gating for the panel power sequencer or it will fail to
	 * start up when no ports are active.
	 */
	I915_WRITE(SOUTH_DSPCLK_GATE_D, PCH_DPLSUNIT_CLOCK_GATE_DISABLE);
}

static void g4x_disable_trickle_feed(struct drm_device *dev)
{
	struct drm_i915_private *dev_priv = dev->dev_private;
	enum pipe pipe;

	for_each_pipe(dev_priv, pipe) {
		I915_WRITE(DSPCNTR(pipe),
			   I915_READ(DSPCNTR(pipe)) |
			   DISPPLANE_TRICKLE_FEED_DISABLE);

		I915_WRITE(DSPSURF(pipe), I915_READ(DSPSURF(pipe)));
		POSTING_READ(DSPSURF(pipe));
	}
}

static void ilk_init_lp_watermarks(struct drm_device *dev)
{
	struct drm_i915_private *dev_priv = dev->dev_private;

	I915_WRITE(WM3_LP_ILK, I915_READ(WM3_LP_ILK) & ~WM1_LP_SR_EN);
	I915_WRITE(WM2_LP_ILK, I915_READ(WM2_LP_ILK) & ~WM1_LP_SR_EN);
	I915_WRITE(WM1_LP_ILK, I915_READ(WM1_LP_ILK) & ~WM1_LP_SR_EN);

	/*
	 * Don't touch WM1S_LP_EN here.
	 * Doing so could cause underruns.
	 */
}

static void ironlake_init_clock_gating(struct drm_device *dev)
{
	struct drm_i915_private *dev_priv = dev->dev_private;
	uint32_t dspclk_gate = ILK_VRHUNIT_CLOCK_GATE_DISABLE;

	/*
	 * Required for FBC
	 * WaFbcDisableDpfcClockGating:ilk
	 */
	dspclk_gate |= ILK_DPFCRUNIT_CLOCK_GATE_DISABLE |
		   ILK_DPFCUNIT_CLOCK_GATE_DISABLE |
		   ILK_DPFDUNIT_CLOCK_GATE_ENABLE;

	I915_WRITE(PCH_3DCGDIS0,
		   MARIUNIT_CLOCK_GATE_DISABLE |
		   SVSMUNIT_CLOCK_GATE_DISABLE);
	I915_WRITE(PCH_3DCGDIS1,
		   VFMUNIT_CLOCK_GATE_DISABLE);

	/*
	 * According to the spec the following bits should be set in
	 * order to enable memory self-refresh
	 * The bit 22/21 of 0x42004
	 * The bit 5 of 0x42020
	 * The bit 15 of 0x45000
	 */
	I915_WRITE(ILK_DISPLAY_CHICKEN2,
		   (I915_READ(ILK_DISPLAY_CHICKEN2) |
		    ILK_DPARB_GATE | ILK_VSDPFD_FULL));
	dspclk_gate |= ILK_DPARBUNIT_CLOCK_GATE_ENABLE;
	I915_WRITE(DISP_ARB_CTL,
		   (I915_READ(DISP_ARB_CTL) |
		    DISP_FBC_WM_DIS));

	ilk_init_lp_watermarks(dev);

	/*
	 * Based on the document from hardware guys the following bits
	 * should be set unconditionally in order to enable FBC.
	 * The bit 22 of 0x42000
	 * The bit 22 of 0x42004
	 * The bit 7,8,9 of 0x42020.
	 */
	if (IS_IRONLAKE_M(dev)) {
		/* WaFbcAsynchFlipDisableFbcQueue:ilk */
		I915_WRITE(ILK_DISPLAY_CHICKEN1,
			   I915_READ(ILK_DISPLAY_CHICKEN1) |
			   ILK_FBCQ_DIS);
		I915_WRITE(ILK_DISPLAY_CHICKEN2,
			   I915_READ(ILK_DISPLAY_CHICKEN2) |
			   ILK_DPARB_GATE);
	}

	I915_WRITE(ILK_DSPCLK_GATE_D, dspclk_gate);

	I915_WRITE(ILK_DISPLAY_CHICKEN2,
		   I915_READ(ILK_DISPLAY_CHICKEN2) |
		   ILK_ELPIN_409_SELECT);
	I915_WRITE(_3D_CHICKEN2,
		   _3D_CHICKEN2_WM_READ_PIPELINED << 16 |
		   _3D_CHICKEN2_WM_READ_PIPELINED);

	/* WaDisableRenderCachePipelinedFlush:ilk */
	I915_WRITE(CACHE_MODE_0,
		   _MASKED_BIT_ENABLE(CM0_PIPELINED_RENDER_FLUSH_DISABLE));

	/* WaDisable_RenderCache_OperationalFlush:ilk */
	I915_WRITE(CACHE_MODE_0, _MASKED_BIT_DISABLE(RC_OP_FLUSH_ENABLE));

	g4x_disable_trickle_feed(dev);

	ibx_init_clock_gating(dev);
}

static void cpt_init_clock_gating(struct drm_device *dev)
{
	struct drm_i915_private *dev_priv = dev->dev_private;
	int pipe;
	uint32_t val;

	/*
	 * On Ibex Peak and Cougar Point, we need to disable clock
	 * gating for the panel power sequencer or it will fail to
	 * start up when no ports are active.
	 */
	I915_WRITE(SOUTH_DSPCLK_GATE_D, PCH_DPLSUNIT_CLOCK_GATE_DISABLE |
		   PCH_DPLUNIT_CLOCK_GATE_DISABLE |
		   PCH_CPUNIT_CLOCK_GATE_DISABLE);
	I915_WRITE(SOUTH_CHICKEN2, I915_READ(SOUTH_CHICKEN2) |
		   DPLS_EDP_PPS_FIX_DIS);
	/* The below fixes the weird display corruption, a few pixels shifted
	 * downward, on (only) LVDS of some HP laptops with IVY.
	 */
	for_each_pipe(dev_priv, pipe) {
		val = I915_READ(TRANS_CHICKEN2(pipe));
		val |= TRANS_CHICKEN2_TIMING_OVERRIDE;
		val &= ~TRANS_CHICKEN2_FDI_POLARITY_REVERSED;
		if (dev_priv->vbt.fdi_rx_polarity_inverted)
			val |= TRANS_CHICKEN2_FDI_POLARITY_REVERSED;
		val &= ~TRANS_CHICKEN2_FRAME_START_DELAY_MASK;
		val &= ~TRANS_CHICKEN2_DISABLE_DEEP_COLOR_COUNTER;
		val &= ~TRANS_CHICKEN2_DISABLE_DEEP_COLOR_MODESWITCH;
		I915_WRITE(TRANS_CHICKEN2(pipe), val);
	}
	/* WADP0ClockGatingDisable */
	for_each_pipe(dev_priv, pipe) {
		I915_WRITE(TRANS_CHICKEN1(pipe),
			   TRANS_CHICKEN1_DP0UNIT_GC_DISABLE);
	}
}

static void gen6_check_mch_setup(struct drm_device *dev)
{
	struct drm_i915_private *dev_priv = dev->dev_private;
	uint32_t tmp;

	tmp = I915_READ(MCH_SSKPD);
	if ((tmp & MCH_SSKPD_WM0_MASK) != MCH_SSKPD_WM0_VAL)
		DRM_DEBUG_KMS("Wrong MCH_SSKPD value: 0x%08x This can cause underruns.\n",
			      tmp);
}

static void gen6_init_clock_gating(struct drm_device *dev)
{
	struct drm_i915_private *dev_priv = dev->dev_private;
	uint32_t dspclk_gate = ILK_VRHUNIT_CLOCK_GATE_DISABLE;

	I915_WRITE(ILK_DSPCLK_GATE_D, dspclk_gate);

	I915_WRITE(ILK_DISPLAY_CHICKEN2,
		   I915_READ(ILK_DISPLAY_CHICKEN2) |
		   ILK_ELPIN_409_SELECT);

	/* WaDisableHiZPlanesWhenMSAAEnabled:snb */
	I915_WRITE(_3D_CHICKEN,
		   _MASKED_BIT_ENABLE(_3D_CHICKEN_HIZ_PLANE_DISABLE_MSAA_4X_SNB));

	/* WaDisable_RenderCache_OperationalFlush:snb */
	I915_WRITE(CACHE_MODE_0, _MASKED_BIT_DISABLE(RC_OP_FLUSH_ENABLE));

	/*
	 * BSpec recoomends 8x4 when MSAA is used,
	 * however in practice 16x4 seems fastest.
	 *
	 * Note that PS/WM thread counts depend on the WIZ hashing
	 * disable bit, which we don't touch here, but it's good
	 * to keep in mind (see 3DSTATE_PS and 3DSTATE_WM).
	 */
	I915_WRITE(GEN6_GT_MODE,
		   _MASKED_FIELD(GEN6_WIZ_HASHING_MASK, GEN6_WIZ_HASHING_16x4));

	ilk_init_lp_watermarks(dev);

	I915_WRITE(CACHE_MODE_0,
		   _MASKED_BIT_DISABLE(CM0_STC_EVICT_DISABLE_LRA_SNB));

	I915_WRITE(GEN6_UCGCTL1,
		   I915_READ(GEN6_UCGCTL1) |
		   GEN6_BLBUNIT_CLOCK_GATE_DISABLE |
		   GEN6_CSUNIT_CLOCK_GATE_DISABLE);

	/* According to the BSpec vol1g, bit 12 (RCPBUNIT) clock
	 * gating disable must be set.  Failure to set it results in
	 * flickering pixels due to Z write ordering failures after
	 * some amount of runtime in the Mesa "fire" demo, and Unigine
	 * Sanctuary and Tropics, and apparently anything else with
	 * alpha test or pixel discard.
	 *
	 * According to the spec, bit 11 (RCCUNIT) must also be set,
	 * but we didn't debug actual testcases to find it out.
	 *
	 * WaDisableRCCUnitClockGating:snb
	 * WaDisableRCPBUnitClockGating:snb
	 */
	I915_WRITE(GEN6_UCGCTL2,
		   GEN6_RCPBUNIT_CLOCK_GATE_DISABLE |
		   GEN6_RCCUNIT_CLOCK_GATE_DISABLE);

	/* WaStripsFansDisableFastClipPerformanceFix:snb */
	I915_WRITE(_3D_CHICKEN3,
		   _MASKED_BIT_ENABLE(_3D_CHICKEN3_SF_DISABLE_FASTCLIP_CULL));

	/*
	 * Bspec says:
	 * "This bit must be set if 3DSTATE_CLIP clip mode is set to normal and
	 * 3DSTATE_SF number of SF output attributes is more than 16."
	 */
	I915_WRITE(_3D_CHICKEN3,
		   _MASKED_BIT_ENABLE(_3D_CHICKEN3_SF_DISABLE_PIPELINED_ATTR_FETCH));

	/*
	 * According to the spec the following bits should be
	 * set in order to enable memory self-refresh and fbc:
	 * The bit21 and bit22 of 0x42000
	 * The bit21 and bit22 of 0x42004
	 * The bit5 and bit7 of 0x42020
	 * The bit14 of 0x70180
	 * The bit14 of 0x71180
	 *
	 * WaFbcAsynchFlipDisableFbcQueue:snb
	 */
	I915_WRITE(ILK_DISPLAY_CHICKEN1,
		   I915_READ(ILK_DISPLAY_CHICKEN1) |
		   ILK_FBCQ_DIS | ILK_PABSTRETCH_DIS);
	I915_WRITE(ILK_DISPLAY_CHICKEN2,
		   I915_READ(ILK_DISPLAY_CHICKEN2) |
		   ILK_DPARB_GATE | ILK_VSDPFD_FULL);
	I915_WRITE(ILK_DSPCLK_GATE_D,
		   I915_READ(ILK_DSPCLK_GATE_D) |
		   ILK_DPARBUNIT_CLOCK_GATE_ENABLE  |
		   ILK_DPFDUNIT_CLOCK_GATE_ENABLE);

	g4x_disable_trickle_feed(dev);

	cpt_init_clock_gating(dev);

	gen6_check_mch_setup(dev);
}

static void gen7_setup_fixed_func_scheduler(struct drm_i915_private *dev_priv)
{
	uint32_t reg = I915_READ(GEN7_FF_THREAD_MODE);

	/*
	 * WaVSThreadDispatchOverride:ivb,vlv
	 *
	 * This actually overrides the dispatch
	 * mode for all thread types.
	 */
	reg &= ~GEN7_FF_SCHED_MASK;
	reg |= GEN7_FF_TS_SCHED_HW;
	reg |= GEN7_FF_VS_SCHED_HW;
	reg |= GEN7_FF_DS_SCHED_HW;

	I915_WRITE(GEN7_FF_THREAD_MODE, reg);
}

static void lpt_init_clock_gating(struct drm_device *dev)
{
	struct drm_i915_private *dev_priv = dev->dev_private;

	/*
	 * TODO: this bit should only be enabled when really needed, then
	 * disabled when not needed anymore in order to save power.
	 */
	if (HAS_PCH_LPT_LP(dev))
		I915_WRITE(SOUTH_DSPCLK_GATE_D,
			   I915_READ(SOUTH_DSPCLK_GATE_D) |
			   PCH_LP_PARTITION_LEVEL_DISABLE);

	/* WADPOClockGatingDisable:hsw */
	I915_WRITE(_TRANSA_CHICKEN1,
		   I915_READ(_TRANSA_CHICKEN1) |
		   TRANS_CHICKEN1_DP0UNIT_GC_DISABLE);
}

static void lpt_suspend_hw(struct drm_device *dev)
{
	struct drm_i915_private *dev_priv = dev->dev_private;

	if (HAS_PCH_LPT_LP(dev)) {
		uint32_t val = I915_READ(SOUTH_DSPCLK_GATE_D);

		val &= ~PCH_LP_PARTITION_LEVEL_DISABLE;
		I915_WRITE(SOUTH_DSPCLK_GATE_D, val);
	}
}

static void broadwell_init_clock_gating(struct drm_device *dev)
{
	struct drm_i915_private *dev_priv = dev->dev_private;
	enum pipe pipe;
	uint32_t misccpctl;

	ilk_init_lp_watermarks(dev);

	/* WaSwitchSolVfFArbitrationPriority:bdw */
	I915_WRITE(GAM_ECOCHK, I915_READ(GAM_ECOCHK) | HSW_ECOCHK_ARB_PRIO_SOL);

	/* WaPsrDPAMaskVBlankInSRD:bdw */
	I915_WRITE(CHICKEN_PAR1_1,
		   I915_READ(CHICKEN_PAR1_1) | DPA_MASK_VBLANK_SRD);

	/* WaPsrDPRSUnmaskVBlankInSRD:bdw */
	for_each_pipe(dev_priv, pipe) {
		I915_WRITE(CHICKEN_PIPESL_1(pipe),
			   I915_READ(CHICKEN_PIPESL_1(pipe)) |
			   BDW_DPRS_MASK_VBLANK_SRD);
	}

	/* WaVSRefCountFullforceMissDisable:bdw */
	/* WaDSRefCountFullforceMissDisable:bdw */
	I915_WRITE(GEN7_FF_THREAD_MODE,
		   I915_READ(GEN7_FF_THREAD_MODE) &
		   ~(GEN8_FF_DS_REF_CNT_FFME | GEN7_FF_VS_REF_CNT_FFME));

	I915_WRITE(GEN6_RC_SLEEP_PSMI_CONTROL,
		   _MASKED_BIT_ENABLE(GEN8_RC_SEMA_IDLE_MSG_DISABLE));

	/* WaDisableSDEUnitClockGating:bdw */
	I915_WRITE(GEN8_UCGCTL6, I915_READ(GEN8_UCGCTL6) |
		   GEN8_SDEUNIT_CLOCK_GATE_DISABLE);

	/*
	 * WaProgramL3SqcReg1Default:bdw
	 * WaTempDisableDOPClkGating:bdw
	 */
	misccpctl = I915_READ(GEN7_MISCCPCTL);
	I915_WRITE(GEN7_MISCCPCTL, misccpctl & ~GEN7_DOP_CLOCK_GATE_ENABLE);
	I915_WRITE(GEN8_L3SQCREG1, BDW_WA_L3SQCREG1_DEFAULT);
	I915_WRITE(GEN7_MISCCPCTL, misccpctl);

	/*
	 * WaGttCachingOffByDefault:bdw
	 * GTT cache may not work with big pages, so if those
	 * are ever enabled GTT cache may need to be disabled.
	 */
	I915_WRITE(HSW_GTT_CACHE_EN, GTT_CACHE_EN_ALL);

	lpt_init_clock_gating(dev);
}

static void haswell_init_clock_gating(struct drm_device *dev)
{
	struct drm_i915_private *dev_priv = dev->dev_private;

	ilk_init_lp_watermarks(dev);

	/* L3 caching of data atomics doesn't work -- disable it. */
	I915_WRITE(HSW_SCRATCH1, HSW_SCRATCH1_L3_DATA_ATOMICS_DISABLE);
	I915_WRITE(HSW_ROW_CHICKEN3,
		   _MASKED_BIT_ENABLE(HSW_ROW_CHICKEN3_L3_GLOBAL_ATOMICS_DISABLE));

	/* This is required by WaCatErrorRejectionIssue:hsw */
	I915_WRITE(GEN7_SQ_CHICKEN_MBCUNIT_CONFIG,
			I915_READ(GEN7_SQ_CHICKEN_MBCUNIT_CONFIG) |
			GEN7_SQ_CHICKEN_MBCUNIT_SQINTMOB);

	/* WaVSRefCountFullforceMissDisable:hsw */
	I915_WRITE(GEN7_FF_THREAD_MODE,
		   I915_READ(GEN7_FF_THREAD_MODE) & ~GEN7_FF_VS_REF_CNT_FFME);

	/* WaDisable_RenderCache_OperationalFlush:hsw */
	I915_WRITE(CACHE_MODE_0_GEN7, _MASKED_BIT_DISABLE(RC_OP_FLUSH_ENABLE));

	/* enable HiZ Raw Stall Optimization */
	I915_WRITE(CACHE_MODE_0_GEN7,
		   _MASKED_BIT_DISABLE(HIZ_RAW_STALL_OPT_DISABLE));

	/* WaDisable4x2SubspanOptimization:hsw */
	I915_WRITE(CACHE_MODE_1,
		   _MASKED_BIT_ENABLE(PIXEL_SUBSPAN_COLLECT_OPT_DISABLE));

	/*
	 * BSpec recommends 8x4 when MSAA is used,
	 * however in practice 16x4 seems fastest.
	 *
	 * Note that PS/WM thread counts depend on the WIZ hashing
	 * disable bit, which we don't touch here, but it's good
	 * to keep in mind (see 3DSTATE_PS and 3DSTATE_WM).
	 */
	I915_WRITE(GEN7_GT_MODE,
		   _MASKED_FIELD(GEN6_WIZ_HASHING_MASK, GEN6_WIZ_HASHING_16x4));

	/* WaSampleCChickenBitEnable:hsw */
	I915_WRITE(HALF_SLICE_CHICKEN3,
		   _MASKED_BIT_ENABLE(HSW_SAMPLE_C_PERFORMANCE));

	/* WaSwitchSolVfFArbitrationPriority:hsw */
	I915_WRITE(GAM_ECOCHK, I915_READ(GAM_ECOCHK) | HSW_ECOCHK_ARB_PRIO_SOL);

	/* WaRsPkgCStateDisplayPMReq:hsw */
	I915_WRITE(CHICKEN_PAR1_1,
		   I915_READ(CHICKEN_PAR1_1) | FORCE_ARB_IDLE_PLANES);

	lpt_init_clock_gating(dev);
}

static void ivybridge_init_clock_gating(struct drm_device *dev)
{
	struct drm_i915_private *dev_priv = dev->dev_private;
	uint32_t snpcr;

	ilk_init_lp_watermarks(dev);

	I915_WRITE(ILK_DSPCLK_GATE_D, ILK_VRHUNIT_CLOCK_GATE_DISABLE);

	/* WaDisableEarlyCull:ivb */
	I915_WRITE(_3D_CHICKEN3,
		   _MASKED_BIT_ENABLE(_3D_CHICKEN_SF_DISABLE_OBJEND_CULL));

	/* WaDisableBackToBackFlipFix:ivb */
	I915_WRITE(IVB_CHICKEN3,
		   CHICKEN3_DGMG_REQ_OUT_FIX_DISABLE |
		   CHICKEN3_DGMG_DONE_FIX_DISABLE);

	/* WaDisablePSDDualDispatchEnable:ivb */
	if (IS_IVB_GT1(dev))
		I915_WRITE(GEN7_HALF_SLICE_CHICKEN1,
			   _MASKED_BIT_ENABLE(GEN7_PSD_SINGLE_PORT_DISPATCH_ENABLE));

	/* WaDisable_RenderCache_OperationalFlush:ivb */
	I915_WRITE(CACHE_MODE_0_GEN7, _MASKED_BIT_DISABLE(RC_OP_FLUSH_ENABLE));

	/* Apply the WaDisableRHWOOptimizationForRenderHang:ivb workaround. */
	I915_WRITE(GEN7_COMMON_SLICE_CHICKEN1,
		   GEN7_CSC1_RHWO_OPT_DISABLE_IN_RCC);

	/* WaApplyL3ControlAndL3ChickenMode:ivb */
	I915_WRITE(GEN7_L3CNTLREG1,
			GEN7_WA_FOR_GEN7_L3_CONTROL);
	I915_WRITE(GEN7_L3_CHICKEN_MODE_REGISTER,
		   GEN7_WA_L3_CHICKEN_MODE);
	if (IS_IVB_GT1(dev))
		I915_WRITE(GEN7_ROW_CHICKEN2,
			   _MASKED_BIT_ENABLE(DOP_CLOCK_GATING_DISABLE));
	else {
		/* must write both registers */
		I915_WRITE(GEN7_ROW_CHICKEN2,
			   _MASKED_BIT_ENABLE(DOP_CLOCK_GATING_DISABLE));
		I915_WRITE(GEN7_ROW_CHICKEN2_GT2,
			   _MASKED_BIT_ENABLE(DOP_CLOCK_GATING_DISABLE));
	}

	/* WaForceL3Serialization:ivb */
	I915_WRITE(GEN7_L3SQCREG4, I915_READ(GEN7_L3SQCREG4) &
		   ~L3SQ_URB_READ_CAM_MATCH_DISABLE);

	/*
	 * According to the spec, bit 13 (RCZUNIT) must be set on IVB.
	 * This implements the WaDisableRCZUnitClockGating:ivb workaround.
	 */
	I915_WRITE(GEN6_UCGCTL2,
		   GEN6_RCZUNIT_CLOCK_GATE_DISABLE);

	/* This is required by WaCatErrorRejectionIssue:ivb */
	I915_WRITE(GEN7_SQ_CHICKEN_MBCUNIT_CONFIG,
			I915_READ(GEN7_SQ_CHICKEN_MBCUNIT_CONFIG) |
			GEN7_SQ_CHICKEN_MBCUNIT_SQINTMOB);

	g4x_disable_trickle_feed(dev);

	gen7_setup_fixed_func_scheduler(dev_priv);

	if (0) { /* causes HiZ corruption on ivb:gt1 */
		/* enable HiZ Raw Stall Optimization */
		I915_WRITE(CACHE_MODE_0_GEN7,
			   _MASKED_BIT_DISABLE(HIZ_RAW_STALL_OPT_DISABLE));
	}

	/* WaDisable4x2SubspanOptimization:ivb */
	I915_WRITE(CACHE_MODE_1,
		   _MASKED_BIT_ENABLE(PIXEL_SUBSPAN_COLLECT_OPT_DISABLE));

	/*
	 * BSpec recommends 8x4 when MSAA is used,
	 * however in practice 16x4 seems fastest.
	 *
	 * Note that PS/WM thread counts depend on the WIZ hashing
	 * disable bit, which we don't touch here, but it's good
	 * to keep in mind (see 3DSTATE_PS and 3DSTATE_WM).
	 */
	I915_WRITE(GEN7_GT_MODE,
		   _MASKED_FIELD(GEN6_WIZ_HASHING_MASK, GEN6_WIZ_HASHING_16x4));

	snpcr = I915_READ(GEN6_MBCUNIT_SNPCR);
	snpcr &= ~GEN6_MBC_SNPCR_MASK;
	snpcr |= GEN6_MBC_SNPCR_MED;
	I915_WRITE(GEN6_MBCUNIT_SNPCR, snpcr);

	if (!HAS_PCH_NOP(dev))
		cpt_init_clock_gating(dev);

	gen6_check_mch_setup(dev);
}

static void vlv_init_display_clock_gating(struct drm_i915_private *dev_priv)
{
	I915_WRITE(DSPCLK_GATE_D, VRHUNIT_CLOCK_GATE_DISABLE);

	/*
	 * Disable trickle feed and enable pnd deadline calculation
	 */
	I915_WRITE(MI_ARB_VLV, MI_ARB_DISPLAY_TRICKLE_FEED_DISABLE);
	I915_WRITE(CBR1_VLV, 0);
}

static void valleyview_init_clock_gating(struct drm_device *dev)
{
	struct drm_i915_private *dev_priv = dev->dev_private;

	vlv_init_display_clock_gating(dev_priv);

	/* WaDisableEarlyCull:vlv */
	I915_WRITE(_3D_CHICKEN3,
		   _MASKED_BIT_ENABLE(_3D_CHICKEN_SF_DISABLE_OBJEND_CULL));

	/* WaDisableBackToBackFlipFix:vlv */
	I915_WRITE(IVB_CHICKEN3,
		   CHICKEN3_DGMG_REQ_OUT_FIX_DISABLE |
		   CHICKEN3_DGMG_DONE_FIX_DISABLE);

	/* WaPsdDispatchEnable:vlv */
	/* WaDisablePSDDualDispatchEnable:vlv */
	I915_WRITE(GEN7_HALF_SLICE_CHICKEN1,
		   _MASKED_BIT_ENABLE(GEN7_MAX_PS_THREAD_DEP |
				      GEN7_PSD_SINGLE_PORT_DISPATCH_ENABLE));

	/* WaDisable_RenderCache_OperationalFlush:vlv */
	I915_WRITE(CACHE_MODE_0_GEN7, _MASKED_BIT_DISABLE(RC_OP_FLUSH_ENABLE));

	/* WaForceL3Serialization:vlv */
	I915_WRITE(GEN7_L3SQCREG4, I915_READ(GEN7_L3SQCREG4) &
		   ~L3SQ_URB_READ_CAM_MATCH_DISABLE);

	/* WaDisableDopClockGating:vlv */
	I915_WRITE(GEN7_ROW_CHICKEN2,
		   _MASKED_BIT_ENABLE(DOP_CLOCK_GATING_DISABLE));

	/* This is required by WaCatErrorRejectionIssue:vlv */
	I915_WRITE(GEN7_SQ_CHICKEN_MBCUNIT_CONFIG,
		   I915_READ(GEN7_SQ_CHICKEN_MBCUNIT_CONFIG) |
		   GEN7_SQ_CHICKEN_MBCUNIT_SQINTMOB);

	gen7_setup_fixed_func_scheduler(dev_priv);

	/*
	 * According to the spec, bit 13 (RCZUNIT) must be set on IVB.
	 * This implements the WaDisableRCZUnitClockGating:vlv workaround.
	 */
	I915_WRITE(GEN6_UCGCTL2,
		   GEN6_RCZUNIT_CLOCK_GATE_DISABLE);

	/* WaDisableL3Bank2xClockGate:vlv
	 * Disabling L3 clock gating- MMIO 940c[25] = 1
	 * Set bit 25, to disable L3_BANK_2x_CLK_GATING */
	I915_WRITE(GEN7_UCGCTL4,
		   I915_READ(GEN7_UCGCTL4) | GEN7_L3BANK2X_CLOCK_GATE_DISABLE);

	/*
	 * BSpec says this must be set, even though
	 * WaDisable4x2SubspanOptimization isn't listed for VLV.
	 */
	I915_WRITE(CACHE_MODE_1,
		   _MASKED_BIT_ENABLE(PIXEL_SUBSPAN_COLLECT_OPT_DISABLE));

	/*
	 * BSpec recommends 8x4 when MSAA is used,
	 * however in practice 16x4 seems fastest.
	 *
	 * Note that PS/WM thread counts depend on the WIZ hashing
	 * disable bit, which we don't touch here, but it's good
	 * to keep in mind (see 3DSTATE_PS and 3DSTATE_WM).
	 */
	I915_WRITE(GEN7_GT_MODE,
		   _MASKED_FIELD(GEN6_WIZ_HASHING_MASK, GEN6_WIZ_HASHING_16x4));

	/*
	 * WaIncreaseL3CreditsForVLVB0:vlv
	 * This is the hardware default actually.
	 */
	I915_WRITE(GEN7_L3SQCREG1, VLV_B0_WA_L3SQCREG1_VALUE);

	/*
	 * WaDisableVLVClockGating_VBIIssue:vlv
	 * Disable clock gating on th GCFG unit to prevent a delay
	 * in the reporting of vblank events.
	 */
	I915_WRITE(VLV_GUNIT_CLOCK_GATE, GCFG_DIS);
}

static void cherryview_init_clock_gating(struct drm_device *dev)
{
	struct drm_i915_private *dev_priv = dev->dev_private;

	vlv_init_display_clock_gating(dev_priv);

	/* WaVSRefCountFullforceMissDisable:chv */
	/* WaDSRefCountFullforceMissDisable:chv */
	I915_WRITE(GEN7_FF_THREAD_MODE,
		   I915_READ(GEN7_FF_THREAD_MODE) &
		   ~(GEN8_FF_DS_REF_CNT_FFME | GEN7_FF_VS_REF_CNT_FFME));

	/* WaDisableSemaphoreAndSyncFlipWait:chv */
	I915_WRITE(GEN6_RC_SLEEP_PSMI_CONTROL,
		   _MASKED_BIT_ENABLE(GEN8_RC_SEMA_IDLE_MSG_DISABLE));

	/* WaDisableCSUnitClockGating:chv */
	I915_WRITE(GEN6_UCGCTL1, I915_READ(GEN6_UCGCTL1) |
		   GEN6_CSUNIT_CLOCK_GATE_DISABLE);

	/* WaDisableSDEUnitClockGating:chv */
	I915_WRITE(GEN8_UCGCTL6, I915_READ(GEN8_UCGCTL6) |
		   GEN8_SDEUNIT_CLOCK_GATE_DISABLE);

	/*
	 * GTT cache may not work with big pages, so if those
	 * are ever enabled GTT cache may need to be disabled.
	 */
	I915_WRITE(HSW_GTT_CACHE_EN, GTT_CACHE_EN_ALL);
}

static void g4x_init_clock_gating(struct drm_device *dev)
{
	struct drm_i915_private *dev_priv = dev->dev_private;
	uint32_t dspclk_gate;

	I915_WRITE(RENCLK_GATE_D1, 0);
	I915_WRITE(RENCLK_GATE_D2, VF_UNIT_CLOCK_GATE_DISABLE |
		   GS_UNIT_CLOCK_GATE_DISABLE |
		   CL_UNIT_CLOCK_GATE_DISABLE);
	I915_WRITE(RAMCLK_GATE_D, 0);
	dspclk_gate = VRHUNIT_CLOCK_GATE_DISABLE |
		OVRUNIT_CLOCK_GATE_DISABLE |
		OVCUNIT_CLOCK_GATE_DISABLE;
	if (IS_GM45(dev))
		dspclk_gate |= DSSUNIT_CLOCK_GATE_DISABLE;
	I915_WRITE(DSPCLK_GATE_D, dspclk_gate);

	/* WaDisableRenderCachePipelinedFlush */
	I915_WRITE(CACHE_MODE_0,
		   _MASKED_BIT_ENABLE(CM0_PIPELINED_RENDER_FLUSH_DISABLE));

	/* WaDisable_RenderCache_OperationalFlush:g4x */
	I915_WRITE(CACHE_MODE_0, _MASKED_BIT_DISABLE(RC_OP_FLUSH_ENABLE));

	g4x_disable_trickle_feed(dev);
}

static void crestline_init_clock_gating(struct drm_device *dev)
{
	struct drm_i915_private *dev_priv = dev->dev_private;

	I915_WRITE(RENCLK_GATE_D1, I965_RCC_CLOCK_GATE_DISABLE);
	I915_WRITE(RENCLK_GATE_D2, 0);
	I915_WRITE(DSPCLK_GATE_D, 0);
	I915_WRITE(RAMCLK_GATE_D, 0);
	I915_WRITE16(DEUC, 0);
	I915_WRITE(MI_ARB_STATE,
		   _MASKED_BIT_ENABLE(MI_ARB_DISPLAY_TRICKLE_FEED_DISABLE));

	/* WaDisable_RenderCache_OperationalFlush:gen4 */
	I915_WRITE(CACHE_MODE_0, _MASKED_BIT_DISABLE(RC_OP_FLUSH_ENABLE));
}

static void broadwater_init_clock_gating(struct drm_device *dev)
{
	struct drm_i915_private *dev_priv = dev->dev_private;

	I915_WRITE(RENCLK_GATE_D1, I965_RCZ_CLOCK_GATE_DISABLE |
		   I965_RCC_CLOCK_GATE_DISABLE |
		   I965_RCPB_CLOCK_GATE_DISABLE |
		   I965_ISC_CLOCK_GATE_DISABLE |
		   I965_FBC_CLOCK_GATE_DISABLE);
	I915_WRITE(RENCLK_GATE_D2, 0);
	I915_WRITE(MI_ARB_STATE,
		   _MASKED_BIT_ENABLE(MI_ARB_DISPLAY_TRICKLE_FEED_DISABLE));

	/* WaDisable_RenderCache_OperationalFlush:gen4 */
	I915_WRITE(CACHE_MODE_0, _MASKED_BIT_DISABLE(RC_OP_FLUSH_ENABLE));
}

static void gen3_init_clock_gating(struct drm_device *dev)
{
	struct drm_i915_private *dev_priv = dev->dev_private;
	u32 dstate = I915_READ(D_STATE);

	dstate |= DSTATE_PLL_D3_OFF | DSTATE_GFX_CLOCK_GATING |
		DSTATE_DOT_CLOCK_GATING;
	I915_WRITE(D_STATE, dstate);

	if (IS_PINEVIEW(dev))
		I915_WRITE(ECOSKPD, _MASKED_BIT_ENABLE(ECO_GATING_CX_ONLY));

	/* IIR "flip pending" means done if this bit is set */
	I915_WRITE(ECOSKPD, _MASKED_BIT_DISABLE(ECO_FLIP_DONE));

	/* interrupts should cause a wake up from C3 */
	I915_WRITE(INSTPM, _MASKED_BIT_ENABLE(INSTPM_AGPBUSY_INT_EN));

	/* On GEN3 we really need to make sure the ARB C3 LP bit is set */
	I915_WRITE(MI_ARB_STATE, _MASKED_BIT_ENABLE(MI_ARB_C3_LP_WRITE_ENABLE));

	I915_WRITE(MI_ARB_STATE,
		   _MASKED_BIT_ENABLE(MI_ARB_DISPLAY_TRICKLE_FEED_DISABLE));
}

static void i85x_init_clock_gating(struct drm_device *dev)
{
	struct drm_i915_private *dev_priv = dev->dev_private;

	I915_WRITE(RENCLK_GATE_D1, SV_CLOCK_GATE_DISABLE);

	/* interrupts should cause a wake up from C3 */
	I915_WRITE(MI_STATE, _MASKED_BIT_ENABLE(MI_AGPBUSY_INT_EN) |
		   _MASKED_BIT_DISABLE(MI_AGPBUSY_830_MODE));

	I915_WRITE(MEM_MODE,
		   _MASKED_BIT_ENABLE(MEM_DISPLAY_TRICKLE_FEED_DISABLE));
}

static void i830_init_clock_gating(struct drm_device *dev)
{
	struct drm_i915_private *dev_priv = dev->dev_private;

	I915_WRITE(DSPCLK_GATE_D, OVRUNIT_CLOCK_GATE_DISABLE);

	I915_WRITE(MEM_MODE,
		   _MASKED_BIT_ENABLE(MEM_DISPLAY_A_TRICKLE_FEED_DISABLE) |
		   _MASKED_BIT_ENABLE(MEM_DISPLAY_B_TRICKLE_FEED_DISABLE));
}

void intel_init_clock_gating(struct drm_device *dev)
{
	struct drm_i915_private *dev_priv = dev->dev_private;

	if (dev_priv->display.init_clock_gating)
		dev_priv->display.init_clock_gating(dev);
}

void intel_suspend_hw(struct drm_device *dev)
{
	if (HAS_PCH_LPT(dev))
		lpt_suspend_hw(dev);
}

/* Set up chip specific power management-related functions */
void intel_init_pm(struct drm_device *dev)
{
	struct drm_i915_private *dev_priv = dev->dev_private;

	intel_fbc_init(dev_priv);

	/* For cxsr */
	if (IS_PINEVIEW(dev))
		i915_pineview_get_mem_freq(dev);
	else if (IS_GEN5(dev))
		i915_ironlake_get_mem_freq(dev);

	/* For FIFO watermark updates */
	if (INTEL_INFO(dev)->gen >= 9) {
		skl_setup_wm_latency(dev);

		if (IS_BROXTON(dev))
			dev_priv->display.init_clock_gating =
				bxt_init_clock_gating;
		else if (IS_SKYLAKE(dev))
			dev_priv->display.init_clock_gating =
				skl_init_clock_gating;
		dev_priv->display.update_wm = skl_update_wm;
		dev_priv->display.update_sprite_wm = skl_update_sprite_wm;
	} else if (HAS_PCH_SPLIT(dev)) {
		ilk_setup_wm_latency(dev);

		if ((IS_GEN5(dev) && dev_priv->wm.pri_latency[1] &&
		     dev_priv->wm.spr_latency[1] && dev_priv->wm.cur_latency[1]) ||
		    (!IS_GEN5(dev) && dev_priv->wm.pri_latency[0] &&
		     dev_priv->wm.spr_latency[0] && dev_priv->wm.cur_latency[0])) {
			dev_priv->display.update_wm = ilk_update_wm;
			dev_priv->display.update_sprite_wm = ilk_update_sprite_wm;
		} else {
			DRM_DEBUG_KMS("Failed to read display plane latency. "
				      "Disable CxSR\n");
		}

		if (IS_GEN5(dev))
			dev_priv->display.init_clock_gating = ironlake_init_clock_gating;
		else if (IS_GEN6(dev))
			dev_priv->display.init_clock_gating = gen6_init_clock_gating;
		else if (IS_IVYBRIDGE(dev))
			dev_priv->display.init_clock_gating = ivybridge_init_clock_gating;
		else if (IS_HASWELL(dev))
			dev_priv->display.init_clock_gating = haswell_init_clock_gating;
		else if (INTEL_INFO(dev)->gen == 8)
			dev_priv->display.init_clock_gating = broadwell_init_clock_gating;
	} else if (IS_CHERRYVIEW(dev)) {
		vlv_setup_wm_latency(dev);

		dev_priv->display.update_wm = vlv_update_wm;
		dev_priv->display.init_clock_gating =
			cherryview_init_clock_gating;
	} else if (IS_VALLEYVIEW(dev)) {
		vlv_setup_wm_latency(dev);

		dev_priv->display.update_wm = vlv_update_wm;
		dev_priv->display.init_clock_gating =
			valleyview_init_clock_gating;
	} else if (IS_PINEVIEW(dev)) {
		if (!intel_get_cxsr_latency(IS_PINEVIEW_G(dev),
					    dev_priv->is_ddr3,
					    dev_priv->fsb_freq,
					    dev_priv->mem_freq)) {
			DRM_INFO("failed to find known CxSR latency "
				 "(found ddr%s fsb freq %d, mem freq %d), "
				 "disabling CxSR\n",
				 (dev_priv->is_ddr3 == 1) ? "3" : "2",
				 dev_priv->fsb_freq, dev_priv->mem_freq);
			/* Disable CxSR and never update its watermark again */
			intel_set_memory_cxsr(dev_priv, false);
			dev_priv->display.update_wm = NULL;
		} else
			dev_priv->display.update_wm = pineview_update_wm;
		dev_priv->display.init_clock_gating = gen3_init_clock_gating;
	} else if (IS_G4X(dev)) {
		dev_priv->display.update_wm = g4x_update_wm;
		dev_priv->display.init_clock_gating = g4x_init_clock_gating;
	} else if (IS_GEN4(dev)) {
		dev_priv->display.update_wm = i965_update_wm;
		if (IS_CRESTLINE(dev))
			dev_priv->display.init_clock_gating = crestline_init_clock_gating;
		else if (IS_BROADWATER(dev))
			dev_priv->display.init_clock_gating = broadwater_init_clock_gating;
	} else if (IS_GEN3(dev)) {
		dev_priv->display.update_wm = i9xx_update_wm;
		dev_priv->display.get_fifo_size = i9xx_get_fifo_size;
		dev_priv->display.init_clock_gating = gen3_init_clock_gating;
	} else if (IS_GEN2(dev)) {
		if (INTEL_INFO(dev)->num_pipes == 1) {
			dev_priv->display.update_wm = i845_update_wm;
			dev_priv->display.get_fifo_size = i845_get_fifo_size;
		} else {
			dev_priv->display.update_wm = i9xx_update_wm;
			dev_priv->display.get_fifo_size = i830_get_fifo_size;
		}

		if (IS_I85X(dev) || IS_I865G(dev))
			dev_priv->display.init_clock_gating = i85x_init_clock_gating;
		else
			dev_priv->display.init_clock_gating = i830_init_clock_gating;
	} else {
		DRM_ERROR("unexpected fall-through in intel_init_pm\n");
	}
}

int sandybridge_pcode_read(struct drm_i915_private *dev_priv, u32 mbox, u32 *val)
{
	WARN_ON(!mutex_is_locked(&dev_priv->rps.hw_lock));

	if (I915_READ(GEN6_PCODE_MAILBOX) & GEN6_PCODE_READY) {
		DRM_DEBUG_DRIVER("warning: pcode (read) mailbox access failed\n");
		return -EAGAIN;
	}

	I915_WRITE(GEN6_PCODE_DATA, *val);
	I915_WRITE(GEN6_PCODE_DATA1, 0);
	I915_WRITE(GEN6_PCODE_MAILBOX, GEN6_PCODE_READY | mbox);

	if (wait_for((I915_READ(GEN6_PCODE_MAILBOX) & GEN6_PCODE_READY) == 0,
		     500)) {
		DRM_ERROR("timeout waiting for pcode read (%d) to finish\n", mbox);
		return -ETIMEDOUT;
	}

	*val = I915_READ(GEN6_PCODE_DATA);
	I915_WRITE(GEN6_PCODE_DATA, 0);

	return 0;
}

int sandybridge_pcode_write(struct drm_i915_private *dev_priv, u32 mbox, u32 val)
{
	WARN_ON(!mutex_is_locked(&dev_priv->rps.hw_lock));

	if (I915_READ(GEN6_PCODE_MAILBOX) & GEN6_PCODE_READY) {
		DRM_DEBUG_DRIVER("warning: pcode (write) mailbox access failed\n");
		return -EAGAIN;
	}

	I915_WRITE(GEN6_PCODE_DATA, val);
	I915_WRITE(GEN6_PCODE_MAILBOX, GEN6_PCODE_READY | mbox);

	if (wait_for((I915_READ(GEN6_PCODE_MAILBOX) & GEN6_PCODE_READY) == 0,
		     500)) {
		DRM_ERROR("timeout waiting for pcode write (%d) to finish\n", mbox);
		return -ETIMEDOUT;
	}

	I915_WRITE(GEN6_PCODE_DATA, 0);

	return 0;
}

static int vlv_gpu_freq_div(unsigned int czclk_freq)
{
	switch (czclk_freq) {
	case 200:
		return 10;
	case 267:
		return 12;
	case 320:
	case 333:
		return 16;
	case 400:
		return 20;
	default:
		return -1;
	}
}

static int byt_gpu_freq(struct drm_i915_private *dev_priv, int val)
{
	int div, czclk_freq = DIV_ROUND_CLOSEST(dev_priv->mem_freq, 4);

	div = vlv_gpu_freq_div(czclk_freq);
	if (div < 0)
		return div;

	return DIV_ROUND_CLOSEST(czclk_freq * (val + 6 - 0xbd), div);
}

static int byt_freq_opcode(struct drm_i915_private *dev_priv, int val)
{
	int mul, czclk_freq = DIV_ROUND_CLOSEST(dev_priv->mem_freq, 4);

	mul = vlv_gpu_freq_div(czclk_freq);
	if (mul < 0)
		return mul;

	return DIV_ROUND_CLOSEST(mul * val, czclk_freq) + 0xbd - 6;
}

static int chv_gpu_freq(struct drm_i915_private *dev_priv, int val)
{
	int div, czclk_freq = dev_priv->rps.cz_freq;

	div = vlv_gpu_freq_div(czclk_freq) / 2;
	if (div < 0)
		return div;

	return DIV_ROUND_CLOSEST(czclk_freq * val, 2 * div) / 2;
}

static int chv_freq_opcode(struct drm_i915_private *dev_priv, int val)
{
	int mul, czclk_freq = dev_priv->rps.cz_freq;

	mul = vlv_gpu_freq_div(czclk_freq) / 2;
	if (mul < 0)
		return mul;

	/* CHV needs even values */
	return DIV_ROUND_CLOSEST(val * 2 * mul, czclk_freq) * 2;
}

int intel_gpu_freq(struct drm_i915_private *dev_priv, int val)
{
	if (IS_GEN9(dev_priv->dev))
		return (val * GT_FREQUENCY_MULTIPLIER) / GEN9_FREQ_SCALER;
	else if (IS_CHERRYVIEW(dev_priv->dev))
		return chv_gpu_freq(dev_priv, val);
	else if (IS_VALLEYVIEW(dev_priv->dev))
		return byt_gpu_freq(dev_priv, val);
	else
		return val * GT_FREQUENCY_MULTIPLIER;
}

int intel_freq_opcode(struct drm_i915_private *dev_priv, int val)
{
	if (IS_GEN9(dev_priv->dev))
		return (val * GEN9_FREQ_SCALER) / GT_FREQUENCY_MULTIPLIER;
	else if (IS_CHERRYVIEW(dev_priv->dev))
		return chv_freq_opcode(dev_priv, val);
	else if (IS_VALLEYVIEW(dev_priv->dev))
		return byt_freq_opcode(dev_priv, val);
	else
		return val / GT_FREQUENCY_MULTIPLIER;
}

struct request_boost {
	struct work_struct work;
	struct drm_i915_gem_request *req;
};

static void __intel_rps_boost_work(struct work_struct *work)
{
	struct request_boost *boost = container_of(work, struct request_boost, work);
	struct drm_i915_gem_request *req = boost->req;

	if (!i915_gem_request_completed(req, true))
		gen6_rps_boost(to_i915(req->ring->dev), NULL,
			       req->emitted_jiffies);

	i915_gem_request_unreference__unlocked(req);
	kfree(boost);
}

void intel_queue_rps_boost_for_request(struct drm_device *dev,
				       struct drm_i915_gem_request *req)
{
	struct request_boost *boost;

	if (req == NULL || INTEL_INFO(dev)->gen < 6)
		return;

	if (i915_gem_request_completed(req, true))
		return;

	boost = kmalloc(sizeof(*boost), GFP_ATOMIC);
	if (boost == NULL)
		return;

	i915_gem_request_reference(req);
	boost->req = req;

	INIT_WORK(&boost->work, __intel_rps_boost_work);
	queue_work(to_i915(dev)->wq, &boost->work);
}

void intel_pm_setup(struct drm_device *dev)
{
	struct drm_i915_private *dev_priv = dev->dev_private;

	mutex_init(&dev_priv->rps.hw_lock);
	spin_lock_init(&dev_priv->rps.client_lock);

	INIT_DELAYED_WORK(&dev_priv->rps.delayed_resume_work,
			  intel_gen6_powersave_work);
	INIT_LIST_HEAD(&dev_priv->rps.clients);
	INIT_LIST_HEAD(&dev_priv->rps.semaphores.link);
	INIT_LIST_HEAD(&dev_priv->rps.mmioflips.link);

	dev_priv->pm.suspended = false;
}<|MERGE_RESOLUTION|>--- conflicted
+++ resolved
@@ -134,15 +134,12 @@
 		 */
 		I915_WRITE(TILECTL, I915_READ(TILECTL) | TILECTL_TLBPF);
 	}
-<<<<<<< HEAD
-=======
 
 	/* WaSetClckGatingDisableMedia:bxt */
 	if (INTEL_REVID(dev) == BXT_REVID_A0) {
 		I915_WRITE(GEN7_MISCCPCTL, (I915_READ(GEN7_MISCCPCTL) &
 					    ~GEN8_DOP_CLOCK_GATE_MEDIA_ENABLE));
 	}
->>>>>>> 44cc6c08
 }
 
 static void i915_pineview_get_mem_freq(struct drm_device *dev)
