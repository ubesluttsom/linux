--- conflicted
+++ resolved
@@ -221,16 +221,9 @@
 	unsigned long		inet_flags;
 	__be32			inet_saddr;
 	__s16			uc_ttl;
-<<<<<<< HEAD
 	__be16			inet_sport;
 	struct ip_options_rcu __rcu	*inet_opt;
-	__u16			inet_id;
-=======
-	__u16			cmsg_flags;
-	struct ip_options_rcu __rcu	*inet_opt;
 	atomic_t		inet_id;
-	__be16			inet_sport;
->>>>>>> b5cc3833
 
 	__u8			tos;
 	__u8			min_ttl;
